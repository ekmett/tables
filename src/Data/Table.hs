{-# LANGUAGE FunctionalDependencies #-}
{-# LANGUAGE MultiParamTypeClasses #-}
{-# LANGUAGE UndecidableInstances #-}
{-# LANGUAGE ScopedTypeVariables #-}
{-# LANGUAGE LiberalTypeSynonyms #-}
{-# LANGUAGE DeriveDataTypeable #-}
{-# LANGUAGE FlexibleInstances #-}
{-# LANGUAGE DeriveTraversable #-}
{-# LANGUAGE FlexibleContexts #-}
{-# LANGUAGE DeriveFoldable #-}
{-# LANGUAGE KindSignatures #-}
{-# LANGUAGE EmptyDataDecls #-}
{-# LANGUAGE DeriveFunctor #-}
{-# LANGUAGE TypeFamilies #-}
{-# LANGUAGE RankNTypes #-}
{-# LANGUAGE GADTs #-}
{-# LANGUAGE CPP #-}
{-# OPTIONS_GHC -fno-warn-name-shadowing #-}

#ifndef MIN_VERSION_containers
#define MIN_VERSION_containers(x,y,z) 1
#endif
#ifndef MIN_VERSION_lens
#define MIN_VERSION_lens(x,y,z) 1
#endif
-----------------------------------------------------------------------------
-- |
-- Module      :  Data.Table
-- Copyright   :  (C) 2012-2013 Edward Kmett,
-- License     :  BSD-style (see the file LICENSE)
--
-- Maintainer  :  Edward Kmett <ekmett@gmail.com>
-- Stability   :  experimental
-- Portability :  non-portable
--
-- This module provides tables with multiple indices that support a simple
-- API based on the lenses and traversals from the @lens@ package.
----------------------------------------------------------------------------
module Data.Table
  (
  -- * Tables
    Table(..)
  , Tabular(..)
  , Tab(..)
  , Key(..)
  -- ** Table Construction
  , empty
  , singleton
  , table
  , fromList
  , unsafeFromList
  -- ** Reading and Writing
  , null
  , count
  , With(..)
  , Withal(..)
  , Group(..)
  , insert
  , insert'
  , unsafeInsert
  , delete
  , rows
  , rows'
  -- * Esoterica
  , Auto(..)
  , autoKey
  , auto
  , autoIncrement
  -- * Implementation Details
  , IsKeyType(..)
  , KeyType(..)
  , Primary
  , Candidate, CandidateInt, CandidateHash
  , Supplemental, SupplementalInt, SupplementalHash
  , Inverted, InvertedInt, InvertedHash
  , AnIndex(..)
  ) where

import Control.Applicative hiding (empty)
import Control.Comonad
import Control.Lens hiding (anon)
import Control.Monad
import Control.Monad.Fix
import Data.Binary (Binary)
import qualified Data.Binary as B
import Data.Data
import Data.Foldable as F
import Data.Function (on)
import Data.Functor.Identity
import Data.Hashable
import Data.HashMap.Strict (HashMap)
import qualified Data.HashMap.Strict as HM
import Data.HashSet (HashSet)
import qualified Data.HashSet as HS
import Data.IntMap (IntMap)
import qualified Data.IntMap as IM
import Data.IntSet (IntSet)
import qualified Data.IntSet as IS
import Data.Map (Map)
import qualified Data.Map as M
import Data.Maybe
import Data.Monoid
import Data.SafeCopy (SafeCopy(..), safeGet, safePut, contain)
import Data.Serialize (Serialize)
import qualified Data.Serialize as C
import Data.Set (Set)
import qualified Data.Set as S
import Data.Traversable
import qualified Prelude as P
import Prelude hiding (null)

{-# ANN module "HLint: ignore Reduce duplication" #-}
{-# ANN module "HLint: ignore Eta reduce" #-}

-- | This class describes how to index a user-defined data type.
class Ord (PKT t) => Tabular (t :: *) where
  -- | The primary key type
  type PKT t

  -- | Used to store indices
  data Tab t m

  -- | The type used internally for columns
  data Key (k :: *) t :: * -> *

  -- | Extract the value of a 'Key'
  fetch :: Key k t a -> t -> a

  -- | Every 'Table' has one 'Primary' 'Key'
  primary :: Key Primary t (PKT t)

  -- | ... and so if you find one, it had better be that one!
  primarily :: Key Primary t a -> ((a ~ PKT t) => r) -> r

  -- | Construct a 'Tab' given a function from key to index.
  mkTab :: Applicative h => (forall k a. IsKeyType k a => Key k t a -> h (i k a)) -> h (Tab t i)

  -- | Lookup an index in a 'Tab'
  ixTab :: Tab t i -> Key k t a -> i k a

  -- | Loop over each index in a 'Tab'
  forTab :: Applicative h => Tab t i -> (forall k a . IsKeyType k a => Key k t a -> i k a -> h (j k a)) -> h (Tab t j)

  -- | Adjust a record using meta-information about the table allowing for auto-increments.
  autoTab :: t -> Maybe (Tab t (AnIndex t) -> t)
  autoTab _ = Nothing
  {-# INLINE autoTab #-}

-- | This lets you define 'autoKey' to increment to 1 greater than the existing maximum key in a table.
--
-- In order to support this you need a numeric primary key, and the ability to update the primary key in a record, indicated by a
-- lens to the field.
--
-- To enable auto-increment for a table with primary key @primaryKeyField@, set:
--
-- @'autoTab' = 'autoIncrement' primaryKeyField@
autoIncrement :: (Tabular t, Num (PKT t)) => ALens' t (PKT t) -> t -> Maybe (Tab t (AnIndex t) -> t)
autoIncrement pk t
  | t ^# pk == 0 = Just $ \ tb -> t & pk #~ 1 + fromMaybe 0 (tb ^? primaryMap.traverseMax.asIndex)
  | otherwise    = Nothing
{-# INLINE autoIncrement #-}

-- | This is used to store a single index.
data AnIndex t k a where
  PrimaryMap          ::                       Map (PKT t) t      -> AnIndex t Primary          a
  CandidateIntMap     ::                       IntMap t           -> AnIndex t CandidateInt     Int
  CandidateHashMap    :: (Eq a, Hashable a) => HashMap a t        -> AnIndex t CandidateHash    a
  CandidateMap        :: Ord a              => Map a t            -> AnIndex t Candidate        a
  InvertedIntMap      ::                       IntMap [t]         -> AnIndex t InvertedInt      IntSet
  InvertedHashMap     :: (Eq a, Hashable a) => HashMap a [t]      -> AnIndex t InvertedHash     (HashSet a)
  InvertedMap         :: Ord a              => Map a [t]          -> AnIndex t Inverted         (Set a)
  SupplementalIntMap  ::                       IntMap [t]         -> AnIndex t SupplementalInt  Int
  SupplementalHashMap :: (Eq a, Hashable a) => HashMap a [t]      -> AnIndex t SupplementalHash a
  SupplementalMap     :: Ord a              => Map a [t]          -> AnIndex t Supplemental     a

-- | Find the primary key index a tab
primaryMap :: Tabular t => Lens' (Tab t (AnIndex t)) (Map (PKT t) t)
primaryMap f t = case ixTab t primary of
  PrimaryMap m -> f m <&> \u -> runIdentity $ forTab t $ \k o -> Identity $ case o of
    PrimaryMap _ -> primarily k (PrimaryMap u)
    _              -> o
{-# INLINE primaryMap #-}

-- * Overloaded keys

------------------------------------------------------------------------------
-- Table
------------------------------------------------------------------------------

-- | Every 'Table' has a 'Primary' 'key' and may have 'Candidate',
-- 'Supplemental' or 'Inverted' keys, plus their variants.
data Table t where
  EmptyTable ::                                   Table t
  Table      :: Tabular t => Tab t (AnIndex t) -> Table t
  deriving Typeable

instance (Tabular t, Data t) => Data (Table t) where
  gfoldl f z im = z fromList `f` toList im
  toConstr _ = fromListConstr
  gunfold k z c = case constrIndex c of
    1 -> k (z fromList)
    _ -> error "gunfold"
  dataTypeOf _ = tableDataType
  dataCast1 f = gcast1 f

instance (Tabular t, Binary t) => Binary (Table t) where
  put = reviews table B.put
  get = view table <$> B.get

instance (Tabular t, Serialize t) => Serialize (Table t) where
  put = reviews table C.put
  get = view table <$> C.get

instance (Typeable t, Tabular t, SafeCopy t) => SafeCopy (Table t) where
  putCopy = contain . reviews table safePut
  getCopy = contain $ view table <$> safeGet
  errorTypeName pt = show $ typeOf (undefined `asProxyTypeOf` pt)
    where asProxyTypeOf :: a -> p a -> a
          asProxyTypeOf a _ = a

fromListConstr :: Constr
fromListConstr = mkConstr tableDataType "fromList" [] Prefix

tableDataType :: DataType
tableDataType = mkDataType "Data.Table.Table" [fromListConstr]

instance Monoid (Table t) where
  mempty = EmptyTable
  {-# INLINE mempty #-}

  EmptyTable `mappend` r          = r
  r          `mappend` EmptyTable = r
  r@Table{}  `mappend` s          = F.foldl' (flip insert) r s
  {-# INLINE mappend #-}

instance Eq t => Eq (Table t) where
  (==) = (==) `on` toList
  {-# INLINE (==) #-}

instance Ord t => Ord (Table t) where
  compare = compare `on` toList
  {-# INLINE compare #-}

instance Show t => Show (Table t) where
  showsPrec d t = showParen (d > 10) $ showString "fromList " . showsPrec 11 (toList t)

instance (Tabular t, Read t) => Read (Table t) where
  readsPrec d = readParen (d > 10) $ \r -> do
    ("fromList",s) <- lex r
    (m, t) <- readsPrec 11 s
    return (fromList m, t)

instance Foldable Table where
  foldMap _ EmptyTable = mempty
  foldMap f (Table m)  = foldMapOf (primaryMap.folded) f m
  {-# INLINE foldMap #-}

type instance Index (Table t) = PKT t
type instance IxValue (Table t) = t

instance Gettable f => Contains f (Table t) where
  contains k f EmptyTable = coerce $ indexed f k False
  contains k f (Table m) = Table <$> primaryMap (contains k f) m

instance Applicative f => Ixed f (Table t) where
  ix _ _ EmptyTable = pure EmptyTable
  ix k f (Table m) = Table <$> primaryMap (ix k f) m
  {-# INLINE ix #-}

instance Tabular t => At (Table t) where
  at k f EmptyTable = maybe EmptyTable singleton <$> indexed f k Nothing
  at k f (Table m)  = Table <$> primaryMap (at k f) m
  {-# INLINE at #-}

anon :: APrism' a () -> Iso' (Maybe a) a
anon p = iso (fromMaybe def) go where
  def                           = review (clonePrism p) ()
  go b | has (clonePrism p) b   = Nothing
       | otherwise              = Just b
{-# INLINE anon #-}

nil :: Prism' [a] ()
nil = prism' (const []) (guard . P.null)
{-# INLINE nil #-}

deleteCollisions :: Table t -> [t] -> Table t
deleteCollisions EmptyTable _ = EmptyTable
deleteCollisions (Table tab) ts = Table $ runIdentity $ forTab tab $ \k i -> Identity $ case i of
  PrimaryMap idx          -> PrimaryMap $ primarily k $ F.foldl' (flip (M.delete . fetch primary)) idx ts
  CandidateMap idx        -> CandidateMap             $ F.foldl' (flip (M.delete . fetch k)) idx ts
  CandidateIntMap idx     -> CandidateIntMap          $ F.foldl' (flip (IM.delete . fetch k)) idx ts
  CandidateHashMap idx    -> CandidateHashMap         $ F.foldl' (flip (HM.delete . fetch k)) idx ts
#if MIN_VERSION_lens(3,10,0)
  SupplementalMap idx     -> SupplementalMap $ M.foldlWithKey' ?? idx ?? M.fromListWith (++) [ (fetch k t, [t]) | t <- ts ] $ \m ky ys ->
    m & at ky . anon nil %~ let pys = fetch primary <$> ys in filter (\e -> fetch primary e `P.notElem` pys)
  SupplementalIntMap idx  -> SupplementalIntMap $ IM.foldlWithKey' ?? idx ?? IM.fromListWith (++) [ (fetch k t, [t]) | t <- ts ] $ \m ky ys ->
    m & at ky . anon nil %~ let pys = fetch primary <$> ys in filter (\e -> fetch primary e `P.notElem` pys)
  SupplementalHashMap idx -> SupplementalHashMap $ HM.foldlWithKey' ?? idx ?? HM.fromListWith (++) [ (fetch k t, [t]) | t <- ts ] $ \m ky ys ->
    m & at ky . anon nil %~ let pys = fetch primary <$> ys in filter (\e -> fetch primary e `P.notElem` pys)
  InvertedMap idx         -> InvertedMap     $ M.foldlWithKey' ?? idx ?? M.fromListWith (++) [ (f, [t]) | t <- ts, f <- S.toList $ fetch k t ] $ \m ky ys ->
    m & at ky . anon nil %~ let pys = fetch primary <$> ys in filter (\e -> fetch primary e `P.notElem` pys)
  InvertedIntMap idx      -> InvertedIntMap  $ IM.foldlWithKey' ?? idx ?? IM.fromListWith (++) [ (f, [t]) | t <- ts, f <- IS.toList $ fetch k t ] $ \m ky ys ->
    m & at ky . anon nil %~ let pys = fetch primary <$> ys in filter (\e -> fetch primary e `P.notElem` pys)
  InvertedHashMap idx     -> InvertedHashMap $ HM.foldlWithKey' ?? idx ?? HM.fromListWith (++) [ (f, [t]) | t <- ts, f <- HS.toList $ fetch k t ] $ \m ky ys ->
<<<<<<< HEAD
    m & at ky . anon nil %~ let pys = fetch primary <$> ys in filter (\e -> fetch primary e `P.notElem` pys)

=======
    m & at ky . anon [] P.null %~ let pys = fetch primary <$> ys in filter (\e -> fetch primary e `P.notElem` pys)
#else
  SupplementalMap idx     -> SupplementalMap $ M.foldlWithKey' ?? idx ?? M.fromListWith (++) [ (fetch k t, [t]) | t <- ts ] $ \m ky ys ->
    m & at ky . anon (nearly [] P.null) %~ let pys = fetch primary <$> ys in filter (\e -> fetch primary e `P.notElem` pys)
  SupplementalIntMap idx  -> SupplementalIntMap $ IM.foldlWithKey' ?? idx ?? IM.fromListWith (++) [ (fetch k t, [t]) | t <- ts ] $ \m ky ys ->
    m & at ky . anon (nearly [] P.null) %~ let pys = fetch primary <$> ys in filter (\e -> fetch primary e `P.notElem` pys)
  SupplementalHashMap idx -> SupplementalHashMap $ HM.foldlWithKey' ?? idx ?? HM.fromListWith (++) [ (fetch k t, [t]) | t <- ts ] $ \m ky ys ->
    m & at ky . anon nearly ([] P.null) %~ let pys = fetch primary <$> ys in filter (\e -> fetch primary e `P.notElem` pys)
  InvertedMap idx         -> InvertedMap     $ M.foldlWithKey' ?? idx ?? M.fromListWith (++) [ (f, [t]) | t <- ts, f <- S.toList $ fetch k t ] $ \m ky ys ->
    m & at ky . anon nearly ([] P.null) %~ let pys = fetch primary <$> ys in filter (\e -> fetch primary e `P.notElem` pys)
  InvertedIntMap idx      -> InvertedIntMap  $ IM.foldlWithKey' ?? idx ?? IM.fromListWith (++) [ (f, [t]) | t <- ts, f <- IS.toList $ fetch k t ] $ \m ky ys ->
    m & at ky . anon nearly ([] P.null) %~ let pys = fetch primary <$> ys in filter (\e -> fetch primary e `P.notElem` pys)
  InvertedHashMap idx     -> InvertedHashMap $ HM.foldlWithKey' ?? idx ?? HM.fromListWith (++) [ (f, [t]) | t <- ts, f <- HS.toList $ fetch k t ] $ \m ky ys ->
    m & at ky . anon nearly ([] P.null) %~ let pys = fetch primary <$> ys in filter (\e -> fetch primary e `P.notElem` pys)
#endif
>>>>>>> 90c39cab
{-# INLINE deleteCollisions #-}

emptyTab :: Tabular t => Tab t (AnIndex t)
emptyTab = runIdentity $ mkTab $ \k -> Identity $ case keyType k of
  Primary          -> primarily k (PrimaryMap M.empty)
  Candidate        -> CandidateMap        M.empty
  CandidateHash    -> CandidateHashMap    HM.empty
  CandidateInt     -> CandidateIntMap     IM.empty
  Inverted         -> InvertedMap         M.empty
  InvertedHash     -> InvertedHashMap     HM.empty
  InvertedInt      -> InvertedIntMap      IM.empty
  Supplemental     -> SupplementalMap     M.empty
  SupplementalHash -> SupplementalHashMap HM.empty
  SupplementalInt  -> SupplementalIntMap  IM.empty
{-# INLINE emptyTab #-}

-- * Public API

-- | Construct an empty relation
empty :: Table t
empty = EmptyTable
{-# INLINE empty #-}

-- | Check to see if the relation is empty
null :: Table t -> Bool
null EmptyTable = True
null (Table m)  = M.null (m^.primaryMap)
{-# INLINE null #-}

-- | Construct a relation with a single row
singleton :: Tabular t => t -> Table t
singleton row = Table $ runIdentity $ mkTab $ \ k -> Identity $ case keyType k of
  Primary          -> primarily k $ PrimaryMap $ M.singleton  (fetch k row) row
  Candidate        -> CandidateMap             $ M.singleton  (fetch k row) row
  CandidateInt     -> CandidateIntMap          $ IM.singleton (fetch k row) row
  CandidateHash    -> CandidateHashMap         $ HM.singleton (fetch k row) row
  Supplemental     -> SupplementalMap          $ M.singleton  (fetch k row) [row]
  SupplementalInt  -> SupplementalIntMap       $ IM.singleton (fetch k row) [row]
  SupplementalHash -> SupplementalHashMap      $ HM.singleton (fetch k row) [row]
#if MIN_VERSION_containers(0,5,0)
  Inverted         -> InvertedMap              $ M.fromSet  (const [row]) (fetch k row)
  InvertedInt      -> InvertedIntMap           $ IM.fromSet (const [row]) (fetch k row)
#else
  Inverted         -> InvertedMap              $ M.fromDistinctAscList  [ (e, [row]) | e <- S.toAscList  (fetch k row) ]
  InvertedInt      -> InvertedIntMap           $ IM.fromDistinctAscList [ (e, [row]) | e <- IS.toAscList (fetch k row) ]
#endif
  InvertedHash     -> InvertedHashMap          $ HS.foldl' (\m k -> HM.insert k [row] m) HM.empty (fetch k row)
{-# INLINE singleton #-}

-- | Return the set of rows that would be delete by deleting or inserting this row
collisions :: t -> Table t -> [t]
collisions _ EmptyTable = []
collisions t (Table m)  = getConst $ forTab m $ \k i -> Const $ case i of
  PrimaryMap idx       -> primarily k $ idx^..ix (fetch k t)
  CandidateMap idx     ->               idx^..ix (fetch k t)
  CandidateIntMap idx  ->               idx^..ix (fetch k t)
  CandidateHashMap idx ->               idx^..ix (fetch k t)
  _                  -> []
{-# INLINE collisions #-}

-- | Delete this row from the database. This will remove any row that collides with the specified
-- row on any primary or candidate key.
delete :: t -> Table t -> Table t
delete t m = deleteCollisions m (collisions t m)
{-# INLINE delete #-}

-- | Insert a row into a relation, removing collisions.
insert :: Tabular t => t -> Table t -> Table t
insert t r = snd $ insert' t r
{-# INLINE insert #-}

-- | Insert a row into a relation, removing collisions.
insert' :: Tabular t => t -> Table t -> (t, Table t)
insert' t0 r = case autoTab t0 of
  Just p -> case r of
    EmptyTable -> go (p emptyTab)
    Table m    -> go (p m)
  Nothing -> go t0
  where
<<<<<<< HEAD
  go t = (,) t $ case delete t r of
    EmptyTable -> singleton t
    Table m -> Table $ runIdentity $ forTab m $ \k i -> Identity $ case i of
      PrimaryMap idx          -> primarily k $ PrimaryMap $ idx & at (fetch k t) ?~ t
      CandidateMap idx        -> CandidateMap             $ idx & at (fetch k t) ?~ t
      CandidateIntMap idx     -> CandidateIntMap          $ idx & at (fetch k t) ?~ t
      CandidateHashMap idx    -> CandidateHashMap         $ idx & at (fetch k t) ?~ t
      SupplementalMap idx     -> SupplementalMap          $ idx & at (fetch k t) . anon nil %~ (t:)
      SupplementalIntMap idx  -> SupplementalIntMap       $ idx & at (fetch k t) . anon nil %~ (t:)
      SupplementalHashMap idx -> SupplementalHashMap      $ idx & at (fetch k t) . anon nil %~ (t:)
      InvertedMap idx         -> InvertedMap              $ idx & flip (F.foldr $ \ik -> at ik . anon nil %~ (t:)) (fetch k t)
      InvertedIntMap idx      -> InvertedIntMap           $ idx & flip (IS.foldr $ \ik -> at ik . anon nil %~ (t:)) (fetch k t)
      InvertedHashMap idx     -> InvertedHashMap          $ idx & flip (F.foldr $ \ik -> at ik . anon nil %~ (t:)) (fetch k t)
=======
  go t = (,) t $ unsafeInsert t (delete t r)
>>>>>>> 90c39cab
  {-# INLINE go #-}
{-# INLINE insert' #-}

-- | Insert a row into a relation, ignoring collisions.
unsafeInsert :: Tabular t => t -> Table t -> Table t
unsafeInsert t r = case r of
  EmptyTable -> singleton t
  Table m -> Table $ runIdentity $ forTab m $ \k i -> Identity $ case i of
    PrimaryMap idx          -> primarily k $ PrimaryMap $ idx & at (fetch k t) ?~ t
    CandidateMap idx        -> CandidateMap             $ idx & at (fetch k t) ?~ t
    CandidateIntMap idx     -> CandidateIntMap          $ idx & at (fetch k t) ?~ t
    CandidateHashMap idx    -> CandidateHashMap         $ idx & at (fetch k t) ?~ t
#if MIN_VERSION_lens(3,10,0)
    SupplementalMap idx     -> SupplementalMap          $ idx & at (fetch k t) . anon [] P.null %~ (t:)
    SupplementalIntMap idx  -> SupplementalIntMap       $ idx & at (fetch k t) . anon [] P.null %~ (t:)
    SupplementalHashMap idx -> SupplementalHashMap      $ idx & at (fetch k t) . anon [] P.null %~ (t:)
    InvertedMap idx         -> InvertedMap              $ idx & flip (F.foldr $ \ik -> at ik . anon [] P.null %~ (t:)) (fetch k t)
    InvertedIntMap idx      -> InvertedIntMap           $ idx & flip (IS.foldr $ \ik -> at ik . anon [] P.null %~ (t:)) (fetch k t)
    InvertedHashMap idx     -> InvertedHashMap          $ idx & flip (F.foldr $ \ik -> at ik . anon [] P.null %~ (t:)) (fetch k t)
#else    
    SupplementalMap idx     -> SupplementalMap          $ idx & at (fetch k t) . anon (nearly [] P.null) %~ (t:)
    SupplementalIntMap idx  -> SupplementalIntMap       $ idx & at (fetch k t) . anon (nearly [] P.null) %~ (t:)
    SupplementalHashMap idx -> SupplementalHashMap      $ idx & at (fetch k t) . anon (nearly [] P.null) %~ (t:)
    InvertedMap idx         -> InvertedMap              $ idx & flip (F.foldr $ \ik -> at ik . anon (nearly [] P.null) %~ (t:)) (fetch k t)
    InvertedIntMap idx      -> InvertedIntMap           $ idx & flip (IS.foldr $ \ik -> at ik . anon (nearly [] P.null) %~ (t:)) (fetch k t)
    InvertedHashMap idx     -> InvertedHashMap          $ idx & flip (F.foldr $ \ik -> at ik . anon (nearly [] P.null) %~ (t:)) (fetch k t)
#endif
{-# INLINE unsafeInsert #-}

-- | Retrieve a row count.
count :: Table t -> Int
count EmptyTable = 0
count (Table m)  = M.size (m^.primaryMap)

-- | Convert a list to and from a 'Table'.
--
-- The real isomorphism laws hold if the original list makes no use of the auto-increment
-- functionality of the table, has no duplicates and is sorted according to the primary key.
--
-- However,
--
-- @'from' 'table' '.' 'table' ≡ 'id'@
--
-- always holds.
table :: Tabular t => Iso' [t] (Table t)
table = iso fromList toList
{-# INLINE table #-}

instance (Tabular b, Applicative f, PKT a ~ PKT b) => Each f (Table a) (Table b) a b where
  each _ EmptyTable = pure EmptyTable
  each f (Table m)  = P.foldr insert empty <$> sequenceA (M.foldrWithKey (\i a r -> indexed f i a : r) [] $ m^.primaryMap)

-- | Traverse all of the rows in a table without changing any types
rows' :: Traversal' (Table t) t
rows' _ EmptyTable = pure EmptyTable
rows' f r@Table{} = P.foldr insert empty <$> traverse f (toList r)
{-# INLINE rows' #-}

-- | Traverse all of the rows in a table, potentially changing table types completely.
rows :: Tabular t => Traversal (Table s) (Table t) s t
rows f r = P.foldr insert empty <$> traverse f (toList r)
{-# INLINE rows #-}

class Group f q t i | q -> t i where
  -- | Group by a given key or arbitrary function.
  group :: Ord i => q -> IndexedLensLike' i f (Table t) (Table t)

instance Applicative f => Group f (t -> a) t a where
  group _  _ EmptyTable = pure EmptyTable
  group ky f (Table m)  = traverse (\(k,vs) -> indexed f k (fromList vs)) (M.toList idx) <&> mconcat where
    idx = M.fromListWith (++) (m^..primaryMap.folded.to(\v -> (ky v, [v])))
  {-# INLINE group #-}

instance Applicative f => Group f (Key Primary t a) t a where
  group _  _ EmptyTable = pure EmptyTable
  group ky f (Table m)  = case ixTab m ky of
    PrimaryMap idx -> primarily ky $ for (toList idx) (\v -> indexed f (fetch primary v) (singleton v)) <&> mconcat
  {-# INLINE group #-}

instance Applicative f => Group f (Key Candidate t a) t a where
  group _  _ EmptyTable = pure EmptyTable
  group ky f (Table m)  = case ixTab m ky of
    CandidateMap idx -> traverse (\(k,v) -> indexed f k (singleton v)) (M.toList idx) <&> mconcat
  {-# INLINE group #-}

instance (Applicative f, a ~ Int) => Group f (Key CandidateInt t a) t a where
  group _  _ EmptyTable = pure EmptyTable
  group ky f (Table m)  = case ixTab m ky of
    CandidateIntMap idx -> traverse (\(k,v) -> indexed f k (singleton v)) (IM.toList idx) <&> mconcat
  {-# INLINE group #-}

instance Applicative f => Group f (Key CandidateHash t a) t a where
  group _  _ EmptyTable = pure EmptyTable
  group ky f (Table m)  = case ixTab m ky of
    CandidateHashMap idx -> traverse (\(k,v) -> indexed f k (singleton v)) (HM.toList idx) <&> mconcat
  {-# INLINE group #-}

instance Applicative f => Group f (Key Supplemental t a) t a where
  group _  _ EmptyTable = pure EmptyTable
  group ky f (Table m)  = case ixTab m ky of
    SupplementalMap idx -> traverse (\(k,vs) -> indexed f k (fromList vs)) (M.toList idx) <&> mconcat
  {-# INLINE group #-}

instance (Applicative f, a ~ Int) => Group f (Key SupplementalInt t a) t a where
  group _  _ EmptyTable = pure EmptyTable
  group ky f (Table m)  = case ixTab m ky of
    SupplementalIntMap idx -> traverse (\(k,vs) -> indexed f k (fromList vs)) (IM.toList idx) <&> mconcat
  {-# INLINE group #-}

instance Applicative f => Group f (Key SupplementalHash t a) t a where
  group _  _ EmptyTable = pure EmptyTable
  group ky f (Table m)  = case ixTab m ky of
    SupplementalHashMap idx -> traverse (\(k,vs) -> indexed f k (fromList vs)) (HM.toList idx) <&> mconcat
  {-# INLINE group #-}

instance (Applicative f, Gettable f) => Group f (Key Inverted t (Set a)) t a where
  group _  _ EmptyTable = pure EmptyTable
  group ky f (Table m)  = case ixTab m ky of
    InvertedMap idx -> coerce $ traverse (\(k,vs) -> indexed f k (fromList vs)) $ M.toList idx

instance (Applicative f, Gettable f, a ~ Int) => Group f (Key InvertedInt t IntSet) t a where
  group _  _ EmptyTable = pure EmptyTable
  group ky f (Table m)  = case ixTab m ky of
    InvertedIntMap idx -> coerce $ traverse (\(k,vs) -> indexed f k (fromList vs)) $ IM.toList idx

instance (Applicative f, Gettable f) => Group f (Key InvertedHash t (HashSet a)) t a where
  group _  _ EmptyTable = pure EmptyTable
  group ky f (Table m)  = case ixTab m ky of
    InvertedHashMap idx -> coerce $ traverse (\(k,vs) -> indexed f k (fromList vs)) $ HM.toList idx

-- | Search inverted indices
class Withal q s t | q -> s t where
  withAny :: q -> s -> Lens' (Table t) (Table t)
  withAll ::q -> s -> Lens' (Table t) (Table t)

  deleteWithAny :: q -> s -> Table t -> Table t
  deleteWithAny p as t = set (withAny p as) empty t
  {-# INLINE deleteWithAny #-}

  deleteWithAll :: q -> s -> Table t -> Table t
  deleteWithAll p as t = set (withAll p as) empty t
  {-# INLINE deleteWithAll #-}

instance Ord a => Withal (t -> [a]) [a] t where
  withAny _ _  f EmptyTable  = f EmptyTable
  withAny k as f r@(Table m) = go $ m^..primaryMap.folded.filtered (P.any (\e -> ss^.contains e) . k)
    where go xs = f (unsafeFromList xs) <&> mappend (deleteCollisions r xs)
          ss = S.fromList as
  {-# INLINE withAny #-}

  withAll _ _  f EmptyTable  = f EmptyTable
  withAll k as f r@(Table m) = go $ m^..primaryMap.folded.filtered (P.all (\e -> ss^.contains e) . k)
    where go xs = f (unsafeFromList xs) <&> mappend (deleteCollisions r xs)
          ss = S.fromList as
  {-# INLINE withAll #-}

instance Ord a => Withal (Key Inverted t (Set a)) [a] t where
  withAny _  _  f EmptyTable  = f EmptyTable
  withAny ky as f r@(Table m) = go $ case ixTab m ky of
    InvertedMap idx -> as >>= \a -> idx^..ix a.folded
    where go xs = f (unsafeFromList xs) <&> mappend (deleteCollisions r xs)
  {-# INLINE withAny #-}

  withAll _  _  f EmptyTable  = f EmptyTable
  withAll _  [] f r           = f r -- every row has all of an empty list of keywords
  withAll ky (a:as) f r@(Table m) = case ixTab m ky of
    InvertedMap idx -> let mkm c = M.fromList [ (fetch primary v, v) | v <- idx^..ix c.folded ]
                         in go $ F.toList $ F.foldl' (\r -> M.intersection r . mkm) (mkm a) as
    where go xs = f (unsafeFromList xs) <&> mappend (deleteCollisions r xs)
  {-# INLINE withAll #-}

instance Withal (Key InvertedInt t (IntSet)) [Int] t where
  withAny _  _  f EmptyTable  = f EmptyTable
  withAny ky as f r@(Table m) = go $ case ixTab m ky of
    InvertedIntMap idx -> as >>= \a -> idx^..ix a.folded
    where go xs = f (unsafeFromList xs) <&> mappend (deleteCollisions r xs)
  {-# INLINE withAny #-}

  withAll _  _  f EmptyTable  = f EmptyTable
  withAll _  [] f r           = f r -- every row has all of an empty list of keywords
  withAll ky (a:as) f r@(Table m) = case ixTab m ky of
    InvertedIntMap idx -> let mkm c = M.fromList [ (fetch primary v, v) | v <- idx^..ix c.folded ]
                          in go $ F.toList $ F.foldl' (\r -> M.intersection r . mkm) (mkm a) as
    where go xs = f (unsafeFromList xs) <&> mappend (deleteCollisions r xs)
  {-# INLINE withAll #-}

instance (Eq a, Hashable a) =>Withal (Key InvertedHash t (HashSet a)) [a] t where
  withAny _  _  f EmptyTable  = f EmptyTable
  withAny ky as f r@(Table m) = go $ case ixTab m ky of
    InvertedHashMap idx -> as >>= \a -> idx^..ix a.folded
    where go xs = f (unsafeFromList xs) <&> mappend (deleteCollisions r xs)
  {-# INLINE withAny #-}

  withAll _  _  f EmptyTable  = f EmptyTable
  withAll _  [] f r           = f r -- every row has all of an empty list of keywords
  withAll ky (a:as) f r@(Table m) = case ixTab m ky of
    InvertedHashMap idx -> let mkm c = M.fromList [ (fetch primary v, v) | v <- idx^..ix c.folded ]
                          in go $ F.toList $ F.foldl' (\r -> M.intersection r . mkm) (mkm a) as
    where go xs = f (unsafeFromList xs) <&> mappend (deleteCollisions r xs)
  {-# INLINE withAll #-}


class With q t | q -> t where
  -- | Select a smaller, updateable subset of the rows of a table using an index or an arbitrary function.
  with :: Ord a => q a -> (forall x. Ord x => x -> x -> Bool) -> a -> Lens' (Table t) (Table t)

  -- | Delete selected rows from a table
  --
  -- @'deleteWith' p cmp a t ≡ 'set' ('with' p cmp a) 'empty' t@
  deleteWith :: Ord a => q a -> (forall x. Ord x => x -> x -> Bool) -> a -> Table t -> Table t
  deleteWith p cmp a t = set (with p cmp a) empty t
  {-# INLINE deleteWith #-}

instance With ((->) t) t where
  with _  _   _ f EmptyTable  = f EmptyTable
  with ky cmp a f r@(Table m)
    | lt && eq && gt = f r
    | lt || eq || gt = go $ m^..primaryMap.folded.filtered (\row -> cmp (ky row) a)
    | otherwise      = f EmptyTable <&> mappend r
    where
      lt = cmp LT EQ
      eq = cmp EQ EQ
      gt = cmp GT EQ
      go xs = f (unsafeFromList xs) <&> mappend (deleteCollisions r xs)
  {-# INLINE with #-}

instance With (Key Primary t) t where
  with _   _   _ f EmptyTable  = f EmptyTable
  with ky cmp a f r@(Table m)
    | lt && eq && gt = f r
    | not lt && eq && not gt = primarily ky $ go $ m^..primaryMap.ix a
    | lt || eq || gt = primarily ky $ go $ case M.splitLookup a (m^.primaryMap) of
        (l,e,g) -> (if lt then F.toList l else []) ++ (if eq then F.toList e else []) ++ (if gt then F.toList g else [])
    | otherwise = f EmptyTable <&> mappend r
    where
      lt = cmp LT EQ
      eq = cmp EQ EQ
      gt = cmp GT EQ
      go xs = f (unsafeFromList xs) <&> mappend (deleteCollisions r xs)
  {-# INLINE with #-}

instance With (Key Candidate t) t where
  with _   _   _ f EmptyTable  = f EmptyTable
  with ky cmp a f r@(Table m)
    | lt && eq && gt = f r
    | not lt && eq && not gt = case ixTab m ky of
      CandidateMap idx    -> go $ idx^..ix a
    | lt || eq || gt = case ixTab m ky of
      CandidateMap idx -> go $ case M.splitLookup a idx of
        (l,e,g) -> (if lt then F.toList l else []) ++ (if eq then F.toList e else []) ++ (if gt then F.toList g else [])
    | otherwise = f EmptyTable <&> mappend r -- no match
    where
        lt = cmp LT EQ
        eq = cmp EQ EQ
        gt = cmp GT EQ
        go xs = f (unsafeFromList xs) <&> mappend (deleteCollisions r xs)
  {-# INLINE with #-}

instance With (Key CandidateInt t) t where
  with _   _   _ f EmptyTable  = f EmptyTable
  with ky cmp a f r@(Table m)
    | lt && eq && gt = f r
    | not lt && eq && not gt = case ixTab m ky of
      CandidateIntMap idx    -> go $ idx^..ix a
    | lt || eq || gt = case ixTab m ky of
      CandidateIntMap idx -> go $ case IM.splitLookup a idx of
        (l,e,g) -> (if lt then F.toList l else []) ++ (if eq then F.toList e else []) ++ (if gt then F.toList g else [])
    | otherwise = f EmptyTable <&> mappend r -- no match
    where
        lt = cmp LT EQ
        eq = cmp EQ EQ
        gt = cmp GT EQ
        go xs = f (unsafeFromList xs) <&> mappend (deleteCollisions r xs)
  {-# INLINE with #-}

instance With (Key CandidateHash t) t where
  with _   _   _ f EmptyTable  = f EmptyTable
  with ky cmp a f r@(Table m)
    | lt     && eq && gt     = f r
    | not lt && eq && not gt = case ixTab m ky of CandidateHashMap idx    -> go $ idx^..ix a
    | lt     || eq || gt     = go $ m^..primaryMap.folded.filtered (\row -> cmp (fetch ky row) a) -- table scan
    | otherwise              = f EmptyTable <&> mappend r -- no match
    where
        lt = cmp LT EQ
        eq = cmp EQ EQ
        gt = cmp GT EQ
        go xs = f (unsafeFromList xs) <&> mappend (deleteCollisions r xs)
  {-# INLINE with #-}

instance With (Key Supplemental t) t where
  with _   _   _ f EmptyTable  = f EmptyTable
  with ky cmp a f r@(Table m)
    | lt && eq && gt = f r -- all rows
    | not lt && eq && not gt = case ixTab m ky of
      SupplementalMap idx -> go $ idx^..ix a.folded
    | lt || eq || gt = go $ case ixTab m ky of
      SupplementalMap idx -> case M.splitLookup a idx of
        (l,e,g) -> (if lt then F.concat l else []) ++ (if eq then F.concat e else []) ++ (if gt then F.concat g else [])
    | otherwise      = f EmptyTable <&> mappend r -- no match
    where
        lt = cmp LT EQ
        eq = cmp EQ EQ
        gt = cmp GT EQ
        go xs = f (unsafeFromList xs) <&> mappend (deleteCollisions r xs)
  {-# INLINE with #-}

instance With (Key SupplementalInt t) t where
  with _   _   _ f EmptyTable  = f EmptyTable
  with ky cmp a f r@(Table m)
    | lt && eq && gt = f r -- all rows
    | not lt && eq && not gt = case ixTab m ky of
      SupplementalIntMap idx -> go $ idx^..ix a.folded
    | lt || eq || gt = go $ case ixTab m ky of
      SupplementalIntMap idx -> case IM.splitLookup a idx of
        (l,e,g) -> (if lt then F.concat l else []) ++ (if eq then F.concat e else []) ++ (if gt then F.concat g else [])
    | otherwise      = f EmptyTable <&> mappend r -- no match
    where
        lt = cmp LT EQ
        eq = cmp EQ EQ
        gt = cmp GT EQ
        go xs = f (unsafeFromList xs) <&> mappend (deleteCollisions r xs)
  {-# INLINE with #-}

instance With (Key SupplementalHash t) t where
  with _   _   _ f EmptyTable  = f EmptyTable
  with ky cmp a f r@(Table m)
    |     lt && eq &&     gt = f r -- all rows
    | not lt && eq && not gt = case ixTab m ky of SupplementalHashMap idx -> go $ idx^..ix a.folded
    |     lt || eq ||     gt = go $ m^..primaryMap.folded.filtered (\row -> cmp (fetch ky row) a) -- table scan
    | otherwise              = f EmptyTable <&> mappend r -- no match
    where
        lt = cmp LT EQ
        eq = cmp EQ EQ
        gt = cmp GT EQ
        go xs = f (unsafeFromList xs) <&> mappend (deleteCollisions r xs)
  {-# INLINE with #-}

-- | Build up a table from a list
fromList :: Tabular t => [t] -> Table t
fromList = foldl' (flip insert) empty
{-# INLINE fromList #-}

-- | Build up a table from a list, without checking for collisions
unsafeFromList :: Tabular t => [t] -> Table t
unsafeFromList = foldl' (flip unsafeInsert) empty
{-# INLINE unsafeFromList #-}

-- * Lifting terms to types

-- | Value-level key types
data KeyType t a where
  Primary          :: Ord a              => KeyType Primary          a
  Candidate        :: Ord a              => KeyType Candidate        a
  CandidateInt     ::                       KeyType CandidateInt     Int
  CandidateHash    :: (Eq a, Hashable a) => KeyType CandidateHash    a
  Supplemental     :: Ord a              => KeyType Supplemental     a
  SupplementalInt  ::                       KeyType SupplementalInt  Int
  SupplementalHash :: (Eq a, Hashable a) => KeyType SupplementalHash a
  Inverted         :: Ord a              => KeyType Inverted         (Set a)
  InvertedInt      ::                       KeyType InvertedInt      IntSet
  InvertedHash     :: (Eq a, Hashable a) => KeyType InvertedHash     (HashSet a)

-- |  Type level key types
data Primary
data Candidate
data CandidateInt
data CandidateHash
data Supplemental
data SupplementalInt
data SupplementalHash
data Inverted
data InvertedInt
data InvertedHash

class IsKeyType k a where
  keyType :: Key k t a -> KeyType k a

instance Ord a => IsKeyType Primary a where
  keyType _ = Primary
  {-# INLINE keyType #-}

instance Ord a => IsKeyType Candidate a where
  keyType _ = Candidate
  {-# INLINE keyType #-}

instance a ~ Int => IsKeyType CandidateInt a where
  keyType _ = CandidateInt
  {-# INLINE keyType #-}

instance (Eq a, Hashable a)=> IsKeyType CandidateHash a where
  keyType _ = CandidateHash
  {-# INLINE keyType #-}

instance Ord a => IsKeyType Supplemental a where
  keyType _ = Supplemental
  {-# INLINE keyType #-}

instance a ~ Int => IsKeyType SupplementalInt a where
  keyType _ = SupplementalInt
  {-# INLINE keyType #-}

instance (Eq a, Hashable a)=> IsKeyType SupplementalHash a where
  keyType _ = SupplementalHash
  {-# INLINE keyType #-}

instance (t ~ Set, Ord a) => IsKeyType Inverted (t a) where
  keyType _ = Inverted
  {-# INLINE keyType #-}

instance IsKeyType InvertedInt IntSet where
  keyType _ = InvertedInt
  {-# INLINE keyType #-}

instance (t ~ HashSet, Eq a, Hashable a) => IsKeyType InvertedHash (t a) where
  keyType _ = InvertedHash
  {-# INLINE keyType #-}

class HasValue p q f s t a b | s -> a, t -> b, s b -> t, t a -> s where
  value :: Overloading p q f s t a b

------------------------------------------------------------------------------
-- A simple table with an auto-incremented key
------------------------------------------------------------------------------

-- | Generate a row with an auto-incremented key
auto :: a -> Auto a
auto = Auto 0
{-# INLINE auto #-}

instance Field1 (Auto a) (Auto a) Int Int where
  _1 f (Auto k a) = indexed f (0 :: Int) k <&> \k' -> Auto k' a
  {-# INLINE _1 #-}

instance Field2 (Auto a) (Auto b) a b where
  _2 f (Auto k a) = indexed f (1 :: Int) a <&> Auto k
  {-# INLINE _2 #-}

type instance Index (Auto a) = Int

instance (a ~ Int, b ~ Int, Applicative f) => Each f (Auto a) (Auto b) a b where
  each f (Auto k a) = Auto <$> indexed f (0 :: Int) k <*> indexed f (1 :: Int) a
  {-# INLINE each #-}

data Auto a = Auto !Int a
  deriving (Eq,Ord,Show,Read,Functor,Foldable,Traversable,Data,Typeable)

autoKey :: Lens' (Auto a) Int
autoKey f (Auto k a) = f k <&> \k' -> Auto k' a
{-# INLINE autoKey #-}

instance (Indexable Int p, q ~ (->), Functor f) => HasValue p q f (Auto a) (Auto b) a b where
  value f (Auto k a) = indexed f k a <&> Auto k
  {-# INLINE value #-}

instance FunctorWithIndex Int Auto where
  imap f (Auto k a) = Auto k (f k a)
  {-# INLINE imap #-}

instance FoldableWithIndex Int Auto where
  ifoldMap f (Auto k a) = f k a
  {-# INLINE ifoldMap #-}

instance TraversableWithIndex Int Auto where
  itraverse f (Auto k a) = Auto k <$> f k a
  {-# INLINE itraverse #-}

instance Comonad Auto where
  extract (Auto _ a) = a
  {-# INLINE extract #-}
  extend f w@(Auto k _) = Auto k (f w)
  {-# INLINE extend #-}

instance Tabular (Auto a) where
  type PKT (Auto a) = Int
  data Tab (Auto a) i = AutoTab (i Primary Int)
  data Key p (Auto a) b where
    AutoKey :: Key Primary (Auto a) Int
  fetch AutoKey (Auto k _) = k
  {-# INLINE fetch #-}
  primary = AutoKey
  {-# INLINE primary #-}
  primarily AutoKey r = r
  {-# INLINE primarily #-}
  mkTab f = AutoTab <$> f AutoKey
  {-# INLINE mkTab #-}
  ixTab (AutoTab x) AutoKey = x
  {-# INLINE ixTab #-}
  forTab (AutoTab x) f = AutoTab <$> f AutoKey x
  {-# INLINE forTab #-}
  autoTab = autoIncrement autoKey
  {-# INLINE autoTab #-}

------------------------------------------------------------------------------
-- A simple key-value pair, indexed on the key
------------------------------------------------------------------------------

instance (Indexable k p, q ~ (->), Functor f) => HasValue p q f (k, a) (k, b) a b where
  value f (k, a) = indexed f k a <&> (,) k
  {-# INLINE value #-}

-- | Simple (key, value) pairs
instance Ord k => Tabular (k,v) where
  type PKT (k,v) = k
  data Tab (k,v) i = KVTab (i Primary k)
  data Key p (k,v) b where
    Fst :: Key Primary (k,v) k
  fetch Fst = fst
  {-# INLINE fetch #-}
  primary = Fst
  {-# INLINE primary #-}
  primarily Fst r = r
  {-# INLINE primarily #-}
  mkTab f = KVTab <$> f Fst
  {-# INLINE mkTab #-}
  ixTab (KVTab x) Fst = x
  {-# INLINE ixTab #-}
  forTab (KVTab x) f = KVTab <$> f Fst x
  {-# INLINE forTab #-}

------------------------------------------------------------------------------
-- Set-like tables with Identity
------------------------------------------------------------------------------

instance (Profunctor p, Functor f, p ~ q) => HasValue p q f (Identity a) (Identity b) a b where
  value = unwrapped
  {-# INLINE value #-}

instance Ord a => Tabular (Identity a) where
  type PKT (Identity a) = a
  data Tab (Identity a) i = IdentityTab (i Primary a)
  data Key p (Identity a) b where
    Id :: Key Primary (Identity a) a
  fetch Id = extract
  {-# INLINE fetch #-}
  primary = Id
  {-# INLINE primary #-}
  primarily Id r = r
  {-# INLINE primarily #-}
  mkTab f = IdentityTab <$> f Id
  {-# INLINE mkTab #-}
  ixTab (IdentityTab x) Id = x
  {-# INLINE ixTab #-}
  forTab (IdentityTab x) f = IdentityTab <$> f Id x
  {-# INLINE forTab #-}

-----------------------------------------------------------------------------
-- A simple value for set-like tables.
-----------------------------------------------------------------------------

instance Field1 (Value a) (Value b) a b where
  _1 f (Value a) = Value <$> indexed f (0 :: Int) a
  {-# INLINE _1 #-}

type instance Index (Value a) = ()
type instance IxValue (Value a) = a

instance Functor f => Each f (Value a) (Value b) a b where
  each f (Value a) = Value <$> indexed f () a
  {-# INLINE each #-}

instance Gettable f => Contains f (Value a) where
  contains () pafb _ = coerce (indexed pafb () True)
  {-# INLINE contains #-}

instance Functor f => Ixed f (Value a) where
  ix () pafb (Value a) = Value <$> indexed pafb () a
  {-# INLINE ix #-}

instance Wrapped a b (Value a) (Value b) where
  wrapped = iso Value $ \(Value a) -> a
  {-# INLINE wrapped #-}

data Value a = Value a
  deriving (Eq,Ord,Show,Read,Functor,Foldable,Traversable,Data,Typeable)

instance Applicative Value where
  pure = Value
  {-# INLINE pure #-}
  Value f <*> Value a = Value (f a)
  {-# INLINE (<*>) #-}

instance Monad Value where
  return = Value
  {-# INLINE return #-}
  Value a >>= f = f a
  {-# INLINE (>>=) #-}

instance MonadFix Value where
  mfix f = let m = f (extract m) in m
  {-# INLINE mfix #-}

instance Comonad Value where
  extract (Value a) = a
  {-# INLINE extract #-}
  extend f w@(Value _) = Value (f w)
  {-# INLINE extend #-}

instance ComonadApply Value where
  Value f <@> Value a = Value (f a)
  {-# INLINE (<@>) #-}

instance (Profunctor p, Functor f, p ~ q) => HasValue p q f (Value a) (Value b) a b where
  value = unwrapped
  {-# INLINE value #-}

instance Ord a => Tabular (Value a) where
  type PKT (Value a) = a
  data Tab (Value a) i = ValueTab (i Primary a)
  data Key p (Value a) b where
    Val :: Key Primary (Value a) a
  fetch Val = extract
  {-# INLINE fetch #-}
  primary = Val
  {-# INLINE primary #-}
  primarily Val r = r
  {-# INLINE primarily #-}
  mkTab f = ValueTab <$> f Val
  {-# INLINE mkTab #-}
  ixTab (ValueTab x) Val = x
  {-# INLINE ixTab #-}
  forTab (ValueTab x) f = ValueTab <$> f Val x
  {-# INLINE forTab #-}<|MERGE_RESOLUTION|>--- conflicted
+++ resolved
@@ -290,7 +290,6 @@
   CandidateMap idx        -> CandidateMap             $ F.foldl' (flip (M.delete . fetch k)) idx ts
   CandidateIntMap idx     -> CandidateIntMap          $ F.foldl' (flip (IM.delete . fetch k)) idx ts
   CandidateHashMap idx    -> CandidateHashMap         $ F.foldl' (flip (HM.delete . fetch k)) idx ts
-#if MIN_VERSION_lens(3,10,0)
   SupplementalMap idx     -> SupplementalMap $ M.foldlWithKey' ?? idx ?? M.fromListWith (++) [ (fetch k t, [t]) | t <- ts ] $ \m ky ys ->
     m & at ky . anon nil %~ let pys = fetch primary <$> ys in filter (\e -> fetch primary e `P.notElem` pys)
   SupplementalIntMap idx  -> SupplementalIntMap $ IM.foldlWithKey' ?? idx ?? IM.fromListWith (++) [ (fetch k t, [t]) | t <- ts ] $ \m ky ys ->
@@ -302,26 +301,7 @@
   InvertedIntMap idx      -> InvertedIntMap  $ IM.foldlWithKey' ?? idx ?? IM.fromListWith (++) [ (f, [t]) | t <- ts, f <- IS.toList $ fetch k t ] $ \m ky ys ->
     m & at ky . anon nil %~ let pys = fetch primary <$> ys in filter (\e -> fetch primary e `P.notElem` pys)
   InvertedHashMap idx     -> InvertedHashMap $ HM.foldlWithKey' ?? idx ?? HM.fromListWith (++) [ (f, [t]) | t <- ts, f <- HS.toList $ fetch k t ] $ \m ky ys ->
-<<<<<<< HEAD
     m & at ky . anon nil %~ let pys = fetch primary <$> ys in filter (\e -> fetch primary e `P.notElem` pys)
-
-=======
-    m & at ky . anon [] P.null %~ let pys = fetch primary <$> ys in filter (\e -> fetch primary e `P.notElem` pys)
-#else
-  SupplementalMap idx     -> SupplementalMap $ M.foldlWithKey' ?? idx ?? M.fromListWith (++) [ (fetch k t, [t]) | t <- ts ] $ \m ky ys ->
-    m & at ky . anon (nearly [] P.null) %~ let pys = fetch primary <$> ys in filter (\e -> fetch primary e `P.notElem` pys)
-  SupplementalIntMap idx  -> SupplementalIntMap $ IM.foldlWithKey' ?? idx ?? IM.fromListWith (++) [ (fetch k t, [t]) | t <- ts ] $ \m ky ys ->
-    m & at ky . anon (nearly [] P.null) %~ let pys = fetch primary <$> ys in filter (\e -> fetch primary e `P.notElem` pys)
-  SupplementalHashMap idx -> SupplementalHashMap $ HM.foldlWithKey' ?? idx ?? HM.fromListWith (++) [ (fetch k t, [t]) | t <- ts ] $ \m ky ys ->
-    m & at ky . anon nearly ([] P.null) %~ let pys = fetch primary <$> ys in filter (\e -> fetch primary e `P.notElem` pys)
-  InvertedMap idx         -> InvertedMap     $ M.foldlWithKey' ?? idx ?? M.fromListWith (++) [ (f, [t]) | t <- ts, f <- S.toList $ fetch k t ] $ \m ky ys ->
-    m & at ky . anon nearly ([] P.null) %~ let pys = fetch primary <$> ys in filter (\e -> fetch primary e `P.notElem` pys)
-  InvertedIntMap idx      -> InvertedIntMap  $ IM.foldlWithKey' ?? idx ?? IM.fromListWith (++) [ (f, [t]) | t <- ts, f <- IS.toList $ fetch k t ] $ \m ky ys ->
-    m & at ky . anon nearly ([] P.null) %~ let pys = fetch primary <$> ys in filter (\e -> fetch primary e `P.notElem` pys)
-  InvertedHashMap idx     -> InvertedHashMap $ HM.foldlWithKey' ?? idx ?? HM.fromListWith (++) [ (f, [t]) | t <- ts, f <- HS.toList $ fetch k t ] $ \m ky ys ->
-    m & at ky . anon nearly ([] P.null) %~ let pys = fetch primary <$> ys in filter (\e -> fetch primary e `P.notElem` pys)
-#endif
->>>>>>> 90c39cab
 {-# INLINE deleteCollisions #-}
 
 emptyTab :: Tabular t => Tab t (AnIndex t)
@@ -401,23 +381,7 @@
     Table m    -> go (p m)
   Nothing -> go t0
   where
-<<<<<<< HEAD
-  go t = (,) t $ case delete t r of
-    EmptyTable -> singleton t
-    Table m -> Table $ runIdentity $ forTab m $ \k i -> Identity $ case i of
-      PrimaryMap idx          -> primarily k $ PrimaryMap $ idx & at (fetch k t) ?~ t
-      CandidateMap idx        -> CandidateMap             $ idx & at (fetch k t) ?~ t
-      CandidateIntMap idx     -> CandidateIntMap          $ idx & at (fetch k t) ?~ t
-      CandidateHashMap idx    -> CandidateHashMap         $ idx & at (fetch k t) ?~ t
-      SupplementalMap idx     -> SupplementalMap          $ idx & at (fetch k t) . anon nil %~ (t:)
-      SupplementalIntMap idx  -> SupplementalIntMap       $ idx & at (fetch k t) . anon nil %~ (t:)
-      SupplementalHashMap idx -> SupplementalHashMap      $ idx & at (fetch k t) . anon nil %~ (t:)
-      InvertedMap idx         -> InvertedMap              $ idx & flip (F.foldr $ \ik -> at ik . anon nil %~ (t:)) (fetch k t)
-      InvertedIntMap idx      -> InvertedIntMap           $ idx & flip (IS.foldr $ \ik -> at ik . anon nil %~ (t:)) (fetch k t)
-      InvertedHashMap idx     -> InvertedHashMap          $ idx & flip (F.foldr $ \ik -> at ik . anon nil %~ (t:)) (fetch k t)
-=======
   go t = (,) t $ unsafeInsert t (delete t r)
->>>>>>> 90c39cab
   {-# INLINE go #-}
 {-# INLINE insert' #-}
 
@@ -430,21 +394,12 @@
     CandidateMap idx        -> CandidateMap             $ idx & at (fetch k t) ?~ t
     CandidateIntMap idx     -> CandidateIntMap          $ idx & at (fetch k t) ?~ t
     CandidateHashMap idx    -> CandidateHashMap         $ idx & at (fetch k t) ?~ t
-#if MIN_VERSION_lens(3,10,0)
-    SupplementalMap idx     -> SupplementalMap          $ idx & at (fetch k t) . anon [] P.null %~ (t:)
-    SupplementalIntMap idx  -> SupplementalIntMap       $ idx & at (fetch k t) . anon [] P.null %~ (t:)
-    SupplementalHashMap idx -> SupplementalHashMap      $ idx & at (fetch k t) . anon [] P.null %~ (t:)
-    InvertedMap idx         -> InvertedMap              $ idx & flip (F.foldr $ \ik -> at ik . anon [] P.null %~ (t:)) (fetch k t)
-    InvertedIntMap idx      -> InvertedIntMap           $ idx & flip (IS.foldr $ \ik -> at ik . anon [] P.null %~ (t:)) (fetch k t)
-    InvertedHashMap idx     -> InvertedHashMap          $ idx & flip (F.foldr $ \ik -> at ik . anon [] P.null %~ (t:)) (fetch k t)
-#else    
-    SupplementalMap idx     -> SupplementalMap          $ idx & at (fetch k t) . anon (nearly [] P.null) %~ (t:)
-    SupplementalIntMap idx  -> SupplementalIntMap       $ idx & at (fetch k t) . anon (nearly [] P.null) %~ (t:)
-    SupplementalHashMap idx -> SupplementalHashMap      $ idx & at (fetch k t) . anon (nearly [] P.null) %~ (t:)
-    InvertedMap idx         -> InvertedMap              $ idx & flip (F.foldr $ \ik -> at ik . anon (nearly [] P.null) %~ (t:)) (fetch k t)
-    InvertedIntMap idx      -> InvertedIntMap           $ idx & flip (IS.foldr $ \ik -> at ik . anon (nearly [] P.null) %~ (t:)) (fetch k t)
-    InvertedHashMap idx     -> InvertedHashMap          $ idx & flip (F.foldr $ \ik -> at ik . anon (nearly [] P.null) %~ (t:)) (fetch k t)
-#endif
+    SupplementalMap idx     -> SupplementalMap          $ idx & at (fetch k t) . anon nil %~ (t:)
+    SupplementalIntMap idx  -> SupplementalIntMap       $ idx & at (fetch k t) . anon nil %~ (t:)
+    SupplementalHashMap idx -> SupplementalHashMap      $ idx & at (fetch k t) . anon nil %~ (t:)
+    InvertedMap idx         -> InvertedMap              $ idx & flip (F.foldr $ \ik -> at ik . anon nil %~ (t:)) (fetch k t)
+    InvertedIntMap idx      -> InvertedIntMap           $ idx & flip (IS.foldr $ \ik -> at ik . anon nil %~ (t:)) (fetch k t)
+    InvertedHashMap idx     -> InvertedHashMap          $ idx & flip (F.foldr $ \ik -> at ik . anon nil %~ (t:)) (fetch k t)
 {-# INLINE unsafeInsert #-}
 
 -- | Retrieve a row count.
