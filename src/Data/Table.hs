{-# LANGUAGE FunctionalDependencies #-}
{-# LANGUAGE MultiParamTypeClasses #-}
{-# LANGUAGE UndecidableInstances #-}
{-# LANGUAGE ScopedTypeVariables #-}
{-# LANGUAGE LiberalTypeSynonyms #-}
{-# LANGUAGE DeriveDataTypeable #-}
{-# LANGUAGE FlexibleInstances #-}
{-# LANGUAGE DeriveTraversable #-}
{-# LANGUAGE FlexibleContexts #-}
{-# LANGUAGE TemplateHaskell #-}
{-# LANGUAGE DeriveFoldable #-}
{-# LANGUAGE KindSignatures #-}
{-# LANGUAGE EmptyDataDecls #-}
{-# LANGUAGE DeriveFunctor #-}
{-# LANGUAGE TypeFamilies #-}
{-# LANGUAGE RankNTypes #-}
{-# LANGUAGE GADTs #-}
{-# LANGUAGE CPP #-}
{-# OPTIONS_GHC -fno-warn-name-shadowing #-}

#ifndef MIN_VERSION_containers
#define MIN_VERSION_containers(x,y,z) 1
#endif
#ifndef MIN_VERSION_lens
#define MIN_VERSION_lens(x,y,z) 1
#endif
-----------------------------------------------------------------------------
-- |
-- Module      :  Data.Table
-- Copyright   :  (C) 2012-2013 Edward Kmett,
-- License     :  BSD-style (see the file LICENSE)
--
-- Maintainer  :  Edward Kmett <ekmett@gmail.com>
-- Stability   :  experimental
-- Portability :  non-portable
--
-- This module provides tables with multiple indices that support a simple
-- API based on the lenses and traversals from the @lens@ package.
----------------------------------------------------------------------------
module Data.Table
  (
  -- * Tables
    Table(..)
  , Tabular(..)
  , Tab(..)
  , Key(..)
  -- ** Template Haskell helpers
#if __GLASGOW_HASKELL__ < 708
  , makeTabular
<<<<<<< HEAD
#endif
=======
  , makeTabularFor
>>>>>>> 7e12899e
  -- ** Table Construction
  , empty
  , singleton
  , table
  , fromList
  , unsafeFromList
  -- ** Combining Tables
  , union
  , difference
  , intersection
  -- ** Reading and Writing
  , Data.Table.null
  , count
  , With(..)
  , Withal(..)
  , Group(..)
  , insert
  , insert'
  , unsafeInsert
  , delete
  , rows
  -- * Key Types
  -- ** Primary Keys
  , Primary
  -- ** Candidate Keys
  , Candidate, CandidateInt, CandidateHash
  -- ** Supplemental Keys
  , Supplemental, SupplementalInt, SupplementalHash
  -- ** Inverted Keys
  , Inverted, InvertedInt, InvertedHash
  -- * Esoterica
  , Auto(..)
  , autoKey
  , auto
  , autoIncrement
  -- * Implementation Details
  , IsKeyType(..)
  , KeyType(..)
  , AnIndex(..)
  ) where

import Control.Applicative hiding (empty)
import Control.Comonad
import Control.DeepSeq (NFData(rnf))
import Control.Lens hiding (anon)
import Control.Monad
import Control.Monad.Fix
import Data.Binary (Binary)
import qualified Data.Binary as B
import Data.Bytes.Serial (Serial(..))
import Data.Char (toUpper)
import Data.Data
import Data.Foldable as F hiding (foldl1)
import Data.Function (on)
import Data.Hashable
import Data.HashMap.Strict (HashMap)
import qualified Data.HashMap.Strict as HM
import Data.HashSet (HashSet)
import qualified Data.HashSet as HS
import Data.IntMap (IntMap)
import qualified Data.IntMap as IM
import Data.IntSet (IntSet)
import qualified Data.IntSet as IS
import Data.Map (Map)
import qualified Data.Map as M
import Data.Maybe
import Data.Monoid
import Data.SafeCopy (SafeCopy(..), safeGet, safePut, contain)
import Data.Serialize (Serialize)
import qualified Data.Serialize as C
import Data.Set (Set)
import qualified Data.Set as S
import Data.Traversable hiding (mapM)
import Language.Haskell.TH
import qualified Prelude as P
import Prelude hiding (null)

{-# ANN module "HLint: ignore Reduce duplication" #-}
{-# ANN module "HLint: ignore Eta reduce" #-}

-- | This class describes how to index a user-defined data type.
class Ord (PKT t) => Tabular (t :: *) where
  -- | The primary key type
  type PKT t

  -- | Used to store indices
  data Tab t (m :: * -> * -> *)

  -- | The type used internally for columns
  data Key (k :: *) t :: * -> *

  -- | Extract the value of a 'Key'
  fetch :: Key k t a -> t -> a

  -- | Every 'Table' has one 'Primary' 'Key'
  primary :: Key Primary t (PKT t)

  -- | ... and so if you find one, it had better be that one!
  primarily :: Key Primary t a -> ((a ~ PKT t) => r) -> r

  -- | Construct a 'Tab' given a function from key to index.
  mkTab :: Applicative h => (forall k a. IsKeyType k a => Key k t a -> h (i k a)) -> h (Tab t i)

  -- | Lookup an index in a 'Tab'
  ixTab :: Tab t i -> Key k t a -> i k a

  -- | Loop over each index in a 'Tab'
  forTab :: Applicative h => Tab t i -> (forall k a . IsKeyType k a => Key k t a -> i k a -> h (j k a)) -> h (Tab t j)

  -- | Adjust a record using meta-information about the table allowing for auto-increments.
  autoTab :: t -> Maybe (Tab t (AnIndex t) -> t)
  autoTab _ = Nothing
  {-# INLINE autoTab #-}

-- | This lets you define 'autoKey' to increment to 1 greater than the existing maximum key in a table.
--
-- In order to support this you need a numeric primary key, and the ability to update the primary key in a record, indicated by a
-- lens to the field.
--
-- To enable auto-increment for a table with primary key @primaryKeyField@, set:
--
-- @'autoTab' = 'autoIncrement' primaryKeyField@
autoIncrement :: (Tabular t, Num (PKT t)) => ALens' t (PKT t) -> t -> Maybe (Tab t (AnIndex t) -> t)
autoIncrement pk t
  | t ^# pk == 0 = Just $ \ tb -> t & pk #~ 1 + fromMaybe 0 (tb ^? primaryMap.traverseMax.asIndex)
  | otherwise    = Nothing
{-# INLINE autoIncrement #-}

-- | This is used to store a single index.
data AnIndex t k a where
  PrimaryMap          ::                       Map (PKT t) t      -> AnIndex t Primary          a
  CandidateIntMap     ::                       IntMap t           -> AnIndex t CandidateInt     Int
  CandidateHashMap    :: (Eq a, Hashable a) => HashMap a t        -> AnIndex t CandidateHash    a
  CandidateMap        :: Ord a              => Map a t            -> AnIndex t Candidate        a
  InvertedIntMap      ::                       IntMap [t]         -> AnIndex t InvertedInt      IntSet
  InvertedHashMap     :: (Eq a, Hashable a) => HashMap a [t]      -> AnIndex t InvertedHash     (HashSet a)
  InvertedMap         :: Ord a              => Map a [t]          -> AnIndex t Inverted         (Set a)
  SupplementalIntMap  ::                       IntMap [t]         -> AnIndex t SupplementalInt  Int
  SupplementalHashMap :: (Eq a, Hashable a) => HashMap a [t]      -> AnIndex t SupplementalHash a
  SupplementalMap     :: Ord a              => Map a [t]          -> AnIndex t Supplemental     a

-- | Find the primary key index a tab
primaryMap :: Tabular t => Lens' (Tab t (AnIndex t)) (Map (PKT t) t)
primaryMap f t = case ixTab t primary of
  PrimaryMap m -> f m <&> \u -> runIdentity $ forTab t $ \k o -> Identity $ case o of
    PrimaryMap _ -> primarily k (PrimaryMap u)
    _              -> o
{-# INLINE primaryMap #-}

-- * Overloaded keys

------------------------------------------------------------------------------
-- Table
------------------------------------------------------------------------------

-- | Every 'Table' has a 'Primary' 'key' and may have 'Candidate',
-- 'Supplemental' or 'Inverted' keys, plus their variants.
data Table t where
  EmptyTable ::                                   Table t
  Table      :: Tabular t => Tab t (AnIndex t) -> Table t
  deriving Typeable

instance (Tabular t, Data t) => Data (Table t) where
  gfoldl f z im = z fromList `f` toList im
  toConstr _ = fromListConstr
  gunfold k z c = case constrIndex c of
    1 -> k (z fromList)
    _ -> error "gunfold"
  dataTypeOf _ = tableDataType
  dataCast1 f = gcast1 f

instance (Tabular t, Binary t) => Binary (Table t) where
  put = reviews table B.put
  get = view table <$> B.get

instance (Tabular t, Serialize t) => Serialize (Table t) where
  put = reviews table C.put
  get = view table <$> C.get

instance (Tabular t, Serial t) => Serial (Table t) where
  serialize = reviews table serialize
  deserialize = view table <$> deserialize

instance (Typeable t, Tabular t, SafeCopy t) => SafeCopy (Table t) where
  putCopy = contain . reviews table safePut
  getCopy = contain $ view table <$> safeGet
  errorTypeName pt = show $ typeOf (undefined `asProxyTypeOf` pt)
    where asProxyTypeOf :: a -> p a -> a
          asProxyTypeOf a _ = a

fromListConstr :: Constr
fromListConstr = mkConstr tableDataType "fromList" [] Prefix

tableDataType :: DataType
tableDataType = mkDataType "Data.Table.Table" [fromListConstr]

instance Monoid (Table t) where
  mempty = EmptyTable
  {-# INLINE mempty #-}

  EmptyTable `mappend` r          = r
  r          `mappend` EmptyTable = r
  r          `mappend` s@Table{}  = F.foldl' (flip insert) s r
  {-# INLINE mappend #-}

instance Eq t => Eq (Table t) where
  (==) = (==) `on` toList
  {-# INLINE (==) #-}

instance Ord t => Ord (Table t) where
  compare = compare `on` toList
  {-# INLINE compare #-}

instance Show t => Show (Table t) where
  showsPrec d t = showParen (d > 10) $ showString "fromList " . showsPrec 11 (toList t)

instance (Tabular t, Read t) => Read (Table t) where
  readsPrec d = readParen (d > 10) $ \r -> do
    ("fromList",s) <- lex r
    (m, t) <- readsPrec 11 s
    return (fromList m, t)

instance Foldable Table where
  foldMap _ EmptyTable = mempty
  foldMap f (Table m)  = foldMapOf (primaryMap.folded) f m
  {-# INLINE foldMap #-}

type instance Index (Table t) = PKT t
type instance IxValue (Table t) = t

instance Ixed (Table t) where
  ix _ _ EmptyTable = pure EmptyTable
  ix k f (Table m) = Table <$> primaryMap (ix k f) m
  {-# INLINE ix #-}

instance Tabular t => At (Table t) where
  at k f EmptyTable = maybe EmptyTable singleton <$> indexed f k Nothing
  at k f (Table m)  = Table <$> primaryMap (at k f) m
  {-# INLINE at #-}

anon :: APrism' a () -> Iso' (Maybe a) a
anon p = iso (fromMaybe def) go where
  def                           = review (clonePrism p) ()
  go b | has (clonePrism p) b   = Nothing
       | otherwise              = Just b
{-# INLINE anon #-}

nil :: Prism' [a] ()
nil = prism' (const []) (guard . P.null)
{-# INLINE nil #-}

deleteCollisions :: Table t -> [t] -> Table t
deleteCollisions EmptyTable _ = EmptyTable
deleteCollisions (Table tab) ts = Table $ runIdentity $ forTab tab $ \k i -> Identity $ case i of
  PrimaryMap idx          -> PrimaryMap $ primarily k $ F.foldl' (flip (M.delete . fetch primary)) idx ts
  CandidateMap idx        -> CandidateMap             $ F.foldl' (flip (M.delete . fetch k)) idx ts
  CandidateIntMap idx     -> CandidateIntMap          $ F.foldl' (flip (IM.delete . fetch k)) idx ts
  CandidateHashMap idx    -> CandidateHashMap         $ F.foldl' (flip (HM.delete . fetch k)) idx ts
  SupplementalMap idx     -> SupplementalMap $ M.foldlWithKey' ?? idx ?? M.fromListWith (++) [ (fetch k t, [t]) | t <- ts ] $ \m ky ys ->
    m & at ky . anon nil %~ let pys = fetch primary <$> ys in filter (\e -> fetch primary e `P.notElem` pys)
  SupplementalIntMap idx  -> SupplementalIntMap $ IM.foldlWithKey' ?? idx ?? IM.fromListWith (++) [ (fetch k t, [t]) | t <- ts ] $ \m ky ys ->
    m & at ky . anon nil %~ let pys = fetch primary <$> ys in filter (\e -> fetch primary e `P.notElem` pys)
  SupplementalHashMap idx -> SupplementalHashMap $ HM.foldlWithKey' ?? idx ?? HM.fromListWith (++) [ (fetch k t, [t]) | t <- ts ] $ \m ky ys ->
    m & at ky . anon nil %~ let pys = fetch primary <$> ys in filter (\e -> fetch primary e `P.notElem` pys)
  InvertedMap idx         -> InvertedMap     $ M.foldlWithKey' ?? idx ?? M.fromListWith (++) [ (f, [t]) | t <- ts, f <- S.toList $ fetch k t ] $ \m ky ys ->
    m & at ky . anon nil %~ let pys = fetch primary <$> ys in filter (\e -> fetch primary e `P.notElem` pys)
  InvertedIntMap idx      -> InvertedIntMap  $ IM.foldlWithKey' ?? idx ?? IM.fromListWith (++) [ (f, [t]) | t <- ts, f <- IS.toList $ fetch k t ] $ \m ky ys ->
    m & at ky . anon nil %~ let pys = fetch primary <$> ys in filter (\e -> fetch primary e `P.notElem` pys)
  InvertedHashMap idx     -> InvertedHashMap $ HM.foldlWithKey' ?? idx ?? HM.fromListWith (++) [ (f, [t]) | t <- ts, f <- HS.toList $ fetch k t ] $ \m ky ys ->
    m & at ky . anon nil %~ let pys = fetch primary <$> ys in filter (\e -> fetch primary e `P.notElem` pys)
{-# INLINE deleteCollisions #-}

emptyTab :: Tabular t => Tab t (AnIndex t)
emptyTab = runIdentity $ mkTab $ \k -> Identity $ case keyType k of
  Primary          -> primarily k (PrimaryMap M.empty)
  Candidate        -> CandidateMap        M.empty
  CandidateHash    -> CandidateHashMap    HM.empty
  CandidateInt     -> CandidateIntMap     IM.empty
  Inverted         -> InvertedMap         M.empty
  InvertedHash     -> InvertedHashMap     HM.empty
  InvertedInt      -> InvertedIntMap      IM.empty
  Supplemental     -> SupplementalMap     M.empty
  SupplementalHash -> SupplementalHashMap HM.empty
  SupplementalInt  -> SupplementalIntMap  IM.empty
{-# INLINE emptyTab #-}


#if __GLASGOW_HASKELL__ < 708
-- * Public API

-- | Generate a Tabular instance for a data type. Currently, this only
-- works for types which have no type variables, and won't generate autoTab.
--
-- @
-- data Foo = Foo { fooId :: Int, fooBar :: String, fooBaz :: Double }
--
-- makeTabular 'fooId [(''Candidate, 'fooBaz), (''Supplemental, 'fooBar)]
-- @
makeTabular :: Name -> [(Name, Name)] -> Q [Dec]
makeTabular p ks = do
  makeTabularFor (f p) (over (traverse._2) f ks)
  where f :: Name -> (String, Name)
        f n = (n & nameBase & _head %~ toUpper, n)

-- | Generate a Tabular instance for a data type. Currently, this only
-- works for types which have no type variables, and won't generate autoTab.
--
-- @
-- data Foo = Foo { _fooId :: Int, _fooBar :: String, _fooBaz :: Double }
--
-- makeTabularFor ("FooId", '_fooId) [(''Candidate, ("FooBaz", '_fooBaz)), (''Supplemental, ("FooBar", '_fooBar))]
-- @
makeTabularFor :: (String, Name) -> [(Name, (String, Name))] -> Q [Dec]
makeTabularFor pp@(iName, p) ks = do
  -- Get the type name and PKT from the primary selector
  VarI _ (AppT (AppT ArrowT t) pkt) _ _ <- reify p


  -- Locally used variable names
  k <- VarT <$> newName "k"
  a <- VarT <$> newName "a"
  f <- newName "f"

  tabName <- newName $ "Tab_" ++ iName

  let keys = (''Primary, pp) : ks
      keyCons@(pK:_) = map (mkName.fst.snd) keys

      idiom, idiom' :: [Exp] -> Exp
      idiom' = foldl1 (\l r -> AppE (AppE (VarE '(<*>)) l) r)

      idiom [] = AppE (VarE 'pure) (ConE '())
      idiom (x:xs) = idiom' $ AppE (VarE 'pure) x : xs

  keyTypes <- map (\(VarI _ (AppT _ t) _ _) -> t) <$> mapM (reify . snd . snd) keys
  keyVars  <- mapM (newName . nameBase . snd . snd) keys

  return [InstanceD [] (AppT (ConT ''Tabular) t)
    [
      tySynInstD' ''PKT [t] pkt

    , DataInstD [] ''Key [k, t, a] (zipWith (\(kk,(n,_)) kt ->
        ForallC [] [equalP' k (ConT kk), equalP' a kt]
          (NormalC (mkName n) [])) keys keyTypes) []

    , DataInstD [] ''Tab [t, a] [NormalC tabName $ zipWith
        (\(k,_) t -> (NotStrict, AppT (AppT a (ConT k)) t)) keys keyTypes] []

    , FunD 'fetch $ map (\(_,(n,k)) ->
        Clause [ConP (mkName n) []] (NormalB (VarE k)) []) keys

    , ValD (VarP 'primary) (NormalB (ConE pK)) []

    , FunD 'primarily [Clause [ConP pK [], VarP f] (NormalB (VarE f)) []]

    , FunD 'mkTab [Clause [VarP f]
      ( NormalB . idiom $ ConE tabName : map (AppE (VarE f) . ConE) keyCons
      ) []]

    , FunD 'forTab [Clause [ConP tabName (map VarP keyVars), VarP f]
      ( NormalB . idiom $ ConE tabName : zipWith
          (\c x -> AppE (AppE (VarE f) (ConE c)) (VarE x)) keyCons keyVars
      ) []]

    , FunD 'ixTab [Clause [ConP tabName (map VarP keyVars), VarP f]
      ( NormalB . CaseE (VarE f) $ zipWith
        (\c x -> Match (ConP c []) (NormalB $ VarE x) []) keyCons keyVars
      ) []]
    ]]

#endif

-- | Construct an empty relation
empty :: Table t
empty = EmptyTable
{-# INLINE empty #-}

-- | Check to see if the relation is empty
null :: Table t -> Bool
null EmptyTable = True
null (Table m)  = M.null (m^.primaryMap)
{-# INLINE null #-}

-- | Construct a relation with a single row
singleton :: Tabular t => t -> Table t
singleton row = Table $ runIdentity $ mkTab $ \ k -> Identity $ case keyType k of
  Primary          -> primarily k $ PrimaryMap $ M.singleton  (fetch k row) row
  Candidate        -> CandidateMap             $ M.singleton  (fetch k row) row
  CandidateInt     -> CandidateIntMap          $ IM.singleton (fetch k row) row
  CandidateHash    -> CandidateHashMap         $ HM.singleton (fetch k row) row
  Supplemental     -> SupplementalMap          $ M.singleton  (fetch k row) [row]
  SupplementalInt  -> SupplementalIntMap       $ IM.singleton (fetch k row) [row]
  SupplementalHash -> SupplementalHashMap      $ HM.singleton (fetch k row) [row]
#if MIN_VERSION_containers(0,5,0)
  Inverted         -> InvertedMap              $ M.fromSet  (const [row]) (fetch k row)
  InvertedInt      -> InvertedIntMap           $ IM.fromSet (const [row]) (fetch k row)
#else
  Inverted         -> InvertedMap              $ M.fromDistinctAscList  [ (e, [row]) | e <- S.toAscList  (fetch k row) ]
  InvertedInt      -> InvertedIntMap           $ IM.fromDistinctAscList [ (e, [row]) | e <- IS.toAscList (fetch k row) ]
#endif
  InvertedHash     -> InvertedHashMap          $ HS.foldl' (\m k -> HM.insert k [row] m) HM.empty (fetch k row)
{-# INLINE singleton #-}

-- | Return the set of rows that would be delete by deleting or inserting this row
collisions :: t -> Table t -> [t]
collisions _ EmptyTable = []
collisions t (Table m)  = getConst $ forTab m $ \k i -> Const $ case i of
  PrimaryMap idx       -> primarily k $ idx^..ix (fetch k t)
  CandidateMap idx     ->               idx^..ix (fetch k t)
  CandidateIntMap idx  ->               idx^..ix (fetch k t)
  CandidateHashMap idx ->               idx^..ix (fetch k t)
  _                  -> []
{-# INLINE collisions #-}

-- | Delete this row from the database. This will remove any row that collides with the specified
-- row on any primary or candidate key.
delete :: t -> Table t -> Table t
delete t m = deleteCollisions m (collisions t m)
{-# INLINE delete #-}

-- | Insert a row into a relation, removing collisions.
insert :: Tabular t => t -> Table t -> Table t
insert t r = snd $ insert' t r
{-# INLINE insert #-}

-- | Insert a row into a relation, removing collisions.
insert' :: Tabular t => t -> Table t -> (t, Table t)
insert' t0 r = case autoTab t0 of
  Just p -> case r of
    EmptyTable -> go (p emptyTab)
    Table m    -> go (p m)
  Nothing -> go t0
  where
  go t = (,) t $ unsafeInsert t (delete t r)
  {-# INLINE go #-}
{-# INLINE insert' #-}

-- | Insert a row into a relation, ignoring collisions.
unsafeInsert :: Tabular t => t -> Table t -> Table t
unsafeInsert t r = case r of
  EmptyTable -> singleton t
  Table m -> Table $ runIdentity $ forTab m $ \k i -> Identity $ case i of
    PrimaryMap idx          -> primarily k $ PrimaryMap $ idx & at (fetch k t) ?~ t
    CandidateMap idx        -> CandidateMap             $ idx & at (fetch k t) ?~ t
    CandidateIntMap idx     -> CandidateIntMap          $ idx & at (fetch k t) ?~ t
    CandidateHashMap idx    -> CandidateHashMap         $ idx & at (fetch k t) ?~ t
    SupplementalMap idx     -> SupplementalMap          $ idx & at (fetch k t) . anon nil %~ (t:)
    SupplementalIntMap idx  -> SupplementalIntMap       $ idx & at (fetch k t) . anon nil %~ (t:)
    SupplementalHashMap idx -> SupplementalHashMap      $ idx & at (fetch k t) . anon nil %~ (t:)
    InvertedMap idx         -> InvertedMap              $ idx & flip (F.foldr $ \ik -> at ik . anon nil %~ (t:)) (fetch k t)
    InvertedIntMap idx      -> InvertedIntMap           $ idx & flip (IS.foldr $ \ik -> at ik . anon nil %~ (t:)) (fetch k t)
    InvertedHashMap idx     -> InvertedHashMap          $ idx & flip (F.foldr $ \ik -> at ik . anon nil %~ (t:)) (fetch k t)
{-# INLINE unsafeInsert #-}

-- | Retrieve a row count.
count :: Table t -> Int
count EmptyTable = 0
count (Table m)  = M.size (m^.primaryMap)

-- | Convert a list to and from a 'Table'.
--
-- The real isomorphism laws hold if the original list makes no use of the auto-increment
-- functionality of the table, has no duplicates and is sorted according to the primary key.
--
-- However,
--
-- @'from' 'table' '.' 'table' ≡ 'id'@
--
-- always holds.
table :: Tabular t => Iso' [t] (Table t)
table = iso fromList toList
{-# INLINE table #-}

instance (Tabular b, PKT a ~ PKT b) => Each (Table a) (Table b) a b where
  each _ EmptyTable = pure EmptyTable
  each f r@Table{}  = P.foldr insert empty <$> traverse f (toList r)
  {-# INLINE each #-}

{-
-- | Traverse all of the rows in a table without changing any types
rows' :: Traversal' (Table t) t
rows' _ EmptyTable = pure EmptyTable
rows' f r@Table{} = P.foldr insert empty <$> traverse f (toList r)
{-# INLINE rows' #-}
-}

-- | Traverse all of the rows in a table, potentially changing table types completely.
rows :: (Tabular t, PKT s ~ PKT t) => IndexedTraversal (PKT s) (Table s) (Table t) s t
rows _ EmptyTable = pure EmptyTable
rows f (Table m)  = P.foldr insert empty <$> sequenceA (M.foldrWithKey (\i a r -> indexed f i a : r) [] $ m^.primaryMap)
{-# INLINE rows #-}

class Group f q t i | q -> t i where
  -- | Group by a given key or arbitrary function.
  group :: Ord i => q -> IndexedLensLike' i f (Table t) (Table t)

instance Applicative f => Group f (t -> a) t a where
  group _  _ EmptyTable = pure EmptyTable
  group ky f (Table m)  = traverse (\(k,vs) -> indexed f k (fromList vs)) (M.toList idx) <&> mconcat where
    idx = M.fromListWith (++) (m^..primaryMap.folded.to(\v -> (ky v, [v])))
  {-# INLINE group #-}

instance Applicative f => Group f (Key Primary t a) t a where
  group _  _ EmptyTable = pure EmptyTable
  group ky f (Table m)  = case ixTab m ky of
    PrimaryMap idx -> primarily ky $ for (toList idx) (\v -> indexed f (fetch primary v) (singleton v)) <&> mconcat
  {-# INLINE group #-}

instance Applicative f => Group f (Key Candidate t a) t a where
  group _  _ EmptyTable = pure EmptyTable
  group ky f (Table m)  = case ixTab m ky of
    CandidateMap idx -> traverse (\(k,v) -> indexed f k (singleton v)) (M.toList idx) <&> mconcat
  {-# INLINE group #-}

instance (Applicative f, a ~ Int) => Group f (Key CandidateInt t a) t a where
  group _  _ EmptyTable = pure EmptyTable
  group ky f (Table m)  = case ixTab m ky of
    CandidateIntMap idx -> traverse (\(k,v) -> indexed f k (singleton v)) (IM.toList idx) <&> mconcat
  {-# INLINE group #-}

instance Applicative f => Group f (Key CandidateHash t a) t a where
  group _  _ EmptyTable = pure EmptyTable
  group ky f (Table m)  = case ixTab m ky of
    CandidateHashMap idx -> traverse (\(k,v) -> indexed f k (singleton v)) (HM.toList idx) <&> mconcat
  {-# INLINE group #-}

instance Applicative f => Group f (Key Supplemental t a) t a where
  group _  _ EmptyTable = pure EmptyTable
  group ky f (Table m)  = case ixTab m ky of
    SupplementalMap idx -> traverse (\(k,vs) -> indexed f k (fromList vs)) (M.toList idx) <&> mconcat
  {-# INLINE group #-}

instance (Applicative f, a ~ Int) => Group f (Key SupplementalInt t a) t a where
  group _  _ EmptyTable = pure EmptyTable
  group ky f (Table m)  = case ixTab m ky of
    SupplementalIntMap idx -> traverse (\(k,vs) -> indexed f k (fromList vs)) (IM.toList idx) <&> mconcat
  {-# INLINE group #-}

instance Applicative f => Group f (Key SupplementalHash t a) t a where
  group _  _ EmptyTable = pure EmptyTable
  group ky f (Table m)  = case ixTab m ky of
    SupplementalHashMap idx -> traverse (\(k,vs) -> indexed f k (fromList vs)) (HM.toList idx) <&> mconcat
  {-# INLINE group #-}

instance (Applicative f, Contravariant f) => Group f (Key Inverted t (Set a)) t a where
  group _  _ EmptyTable = pure EmptyTable
  group ky f (Table m)  = case ixTab m ky of
    InvertedMap idx -> coerce $ traverse (\(k,vs) -> indexed f k (fromList vs)) $ M.toList idx

instance (Applicative f, Contravariant f, a ~ Int) => Group f (Key InvertedInt t IntSet) t a where
  group _  _ EmptyTable = pure EmptyTable
  group ky f (Table m)  = case ixTab m ky of
    InvertedIntMap idx -> coerce $ traverse (\(k,vs) -> indexed f k (fromList vs)) $ IM.toList idx

instance (Applicative f, Contravariant f) => Group f (Key InvertedHash t (HashSet a)) t a where
  group _  _ EmptyTable = pure EmptyTable
  group ky f (Table m)  = case ixTab m ky of
    InvertedHashMap idx -> coerce $ traverse (\(k,vs) -> indexed f k (fromList vs)) $ HM.toList idx

-- | Search inverted indices
class Withal q s t | q -> s t where
  withAny :: q -> s -> Lens' (Table t) (Table t)
  withAll ::q -> s -> Lens' (Table t) (Table t)

  deleteWithAny :: q -> s -> Table t -> Table t
  deleteWithAny p as t = set (withAny p as) empty t
  {-# INLINE deleteWithAny #-}

  deleteWithAll :: q -> s -> Table t -> Table t
  deleteWithAll p as t = set (withAll p as) empty t
  {-# INLINE deleteWithAll #-}

instance Ord a => Withal (t -> [a]) [a] t where
  withAny _ _  f EmptyTable  = f EmptyTable
  withAny k as f r@(Table m) = go $ m^..primaryMap.folded.filtered (P.any (\e -> ss^.contains e) . k)
    where go xs = f (unsafeFromList xs) <&> mappend (deleteCollisions r xs)
          ss = S.fromList as
  {-# INLINE withAny #-}

  withAll _ _  f EmptyTable  = f EmptyTable
  withAll k as f r@(Table m) = go $ m^..primaryMap.folded.filtered (P.all (\e -> ss^.contains e) . k)
    where go xs = f (unsafeFromList xs) <&> mappend (deleteCollisions r xs)
          ss = S.fromList as
  {-# INLINE withAll #-}

instance Ord a => Withal (Key Inverted t (Set a)) [a] t where
  withAny _  _  f EmptyTable  = f EmptyTable
  withAny ky as f r@(Table m) = go $ case ixTab m ky of
    InvertedMap idx -> as >>= \a -> idx^..ix a.folded
    where go xs = f (unsafeFromList xs) <&> mappend (deleteCollisions r xs)
  {-# INLINE withAny #-}

  withAll _  _  f EmptyTable  = f EmptyTable
  withAll _  [] f r           = f r -- every row has all of an empty list of keywords
  withAll ky (a:as) f r@(Table m) = case ixTab m ky of
    InvertedMap idx -> let mkm c = M.fromList [ (fetch primary v, v) | v <- idx^..ix c.folded ]
                         in go $ F.toList $ F.foldl' (\r -> M.intersection r . mkm) (mkm a) as
    where go xs = f (unsafeFromList xs) <&> mappend (deleteCollisions r xs)
  {-# INLINE withAll #-}

instance Withal (Key InvertedInt t IntSet) [Int] t where
  withAny _  _  f EmptyTable  = f EmptyTable
  withAny ky as f r@(Table m) = go $ case ixTab m ky of
    InvertedIntMap idx -> as >>= \a -> idx^..ix a.folded
    where go xs = f (unsafeFromList xs) <&> mappend (deleteCollisions r xs)
  {-# INLINE withAny #-}

  withAll _  _  f EmptyTable  = f EmptyTable
  withAll _  [] f r           = f r -- every row has all of an empty list of keywords
  withAll ky (a:as) f r@(Table m) = case ixTab m ky of
    InvertedIntMap idx -> let mkm c = M.fromList [ (fetch primary v, v) | v <- idx^..ix c.folded ]
                          in go $ F.toList $ F.foldl' (\r -> M.intersection r . mkm) (mkm a) as
    where go xs = f (unsafeFromList xs) <&> mappend (deleteCollisions r xs)
  {-# INLINE withAll #-}

instance (Eq a, Hashable a) =>Withal (Key InvertedHash t (HashSet a)) [a] t where
  withAny _  _  f EmptyTable  = f EmptyTable
  withAny ky as f r@(Table m) = go $ case ixTab m ky of
    InvertedHashMap idx -> as >>= \a -> idx^..ix a.folded
    where go xs = f (unsafeFromList xs) <&> mappend (deleteCollisions r xs)
  {-# INLINE withAny #-}

  withAll _  _  f EmptyTable  = f EmptyTable
  withAll _  [] f r           = f r -- every row has all of an empty list of keywords
  withAll ky (a:as) f r@(Table m) = case ixTab m ky of
    InvertedHashMap idx -> let mkm c = M.fromList [ (fetch primary v, v) | v <- idx^..ix c.folded ]
                          in go $ F.toList $ F.foldl' (\r -> M.intersection r . mkm) (mkm a) as
    where go xs = f (unsafeFromList xs) <&> mappend (deleteCollisions r xs)
  {-# INLINE withAll #-}


class With q t | q -> t where
  -- | Select a smaller, updateable subset of the rows of a table using an index or an arbitrary function.
  with :: Ord a => q a -> (forall x. Ord x => x -> x -> Bool) -> a -> Lens' (Table t) (Table t)

  -- | Delete selected rows from a table
  --
  -- @'deleteWith' p cmp a t ≡ 'set' ('with' p cmp a) 'empty' t@
  deleteWith :: Ord a => q a -> (forall x. Ord x => x -> x -> Bool) -> a -> Table t -> Table t
  deleteWith p cmp a t = set (with p cmp a) empty t
  {-# INLINE deleteWith #-}

instance With ((->) t) t where
  with _  _   _ f EmptyTable  = f EmptyTable
  with ky cmp a f r@(Table m)
    | lt && eq && gt = f r
    | lt || eq || gt = go $ m^..primaryMap.folded.filtered (\row -> cmp (ky row) a)
    | otherwise      = f EmptyTable <&> mappend r
    where
      lt = cmp LT EQ
      eq = cmp EQ EQ
      gt = cmp GT EQ
      go xs = f (unsafeFromList xs) <&> mappend (deleteCollisions r xs)
  {-# INLINE with #-}

instance With (Key Primary t) t where
  with _   _   _ f EmptyTable  = f EmptyTable
  with ky cmp a f r@(Table m)
    | lt && eq && gt = f r
    | not lt && eq && not gt = primarily ky $ go $ m^..primaryMap.ix a
    | lt || eq || gt = primarily ky $ go $ case M.splitLookup a (m^.primaryMap) of
        (l,e,g) -> (if lt then F.toList l else []) ++ (if eq then F.toList e else []) ++ (if gt then F.toList g else [])
    | otherwise = f EmptyTable <&> mappend r
    where
      lt = cmp LT EQ
      eq = cmp EQ EQ
      gt = cmp GT EQ
      go xs = f (unsafeFromList xs) <&> mappend (deleteCollisions r xs)
  {-# INLINE with #-}

instance With (Key Candidate t) t where
  with _   _   _ f EmptyTable  = f EmptyTable
  with ky cmp a f r@(Table m)
    | lt && eq && gt = f r
    | not lt && eq && not gt = case ixTab m ky of
      CandidateMap idx    -> go $ idx^..ix a
    | lt || eq || gt = case ixTab m ky of
      CandidateMap idx -> go $ case M.splitLookup a idx of
        (l,e,g) -> (if lt then F.toList l else []) ++ (if eq then F.toList e else []) ++ (if gt then F.toList g else [])
    | otherwise = f EmptyTable <&> mappend r -- no match
    where
        lt = cmp LT EQ
        eq = cmp EQ EQ
        gt = cmp GT EQ
        go xs = f (unsafeFromList xs) <&> mappend (deleteCollisions r xs)
  {-# INLINE with #-}

instance With (Key CandidateInt t) t where
  with _   _   _ f EmptyTable  = f EmptyTable
  with ky cmp a f r@(Table m)
    | lt && eq && gt = f r
    | not lt && eq && not gt = case ixTab m ky of
      CandidateIntMap idx    -> go $ idx^..ix a
    | lt || eq || gt = case ixTab m ky of
      CandidateIntMap idx -> go $ case IM.splitLookup a idx of
        (l,e,g) -> (if lt then F.toList l else []) ++ (if eq then F.toList e else []) ++ (if gt then F.toList g else [])
    | otherwise = f EmptyTable <&> mappend r -- no match
    where
        lt = cmp LT EQ
        eq = cmp EQ EQ
        gt = cmp GT EQ
        go xs = f (unsafeFromList xs) <&> mappend (deleteCollisions r xs)
  {-# INLINE with #-}

instance With (Key CandidateHash t) t where
  with _   _   _ f EmptyTable  = f EmptyTable
  with ky cmp a f r@(Table m)
    | lt     && eq && gt     = f r
    | not lt && eq && not gt = case ixTab m ky of CandidateHashMap idx    -> go $ idx^..ix a
    | lt     || eq || gt     = go $ m^..primaryMap.folded.filtered (\row -> cmp (fetch ky row) a) -- table scan
    | otherwise              = f EmptyTable <&> mappend r -- no match
    where
        lt = cmp LT EQ
        eq = cmp EQ EQ
        gt = cmp GT EQ
        go xs = f (unsafeFromList xs) <&> mappend (deleteCollisions r xs)
  {-# INLINE with #-}

instance With (Key Supplemental t) t where
  with _   _   _ f EmptyTable  = f EmptyTable
  with ky cmp a f r@(Table m)
    | lt && eq && gt = f r -- all rows
    | not lt && eq && not gt = case ixTab m ky of
      SupplementalMap idx -> go $ idx^..ix a.folded
    | lt || eq || gt = go $ case ixTab m ky of
      SupplementalMap idx -> case M.splitLookup a idx of
        (l,e,g) -> (if lt then F.concat l else []) ++ (if eq then F.concat e else []) ++ (if gt then F.concat g else [])
    | otherwise      = f EmptyTable <&> mappend r -- no match
    where
        lt = cmp LT EQ
        eq = cmp EQ EQ
        gt = cmp GT EQ
        go xs = f (unsafeFromList xs) <&> mappend (deleteCollisions r xs)
  {-# INLINE with #-}

instance With (Key SupplementalInt t) t where
  with _   _   _ f EmptyTable  = f EmptyTable
  with ky cmp a f r@(Table m)
    | lt && eq && gt = f r -- all rows
    | not lt && eq && not gt = case ixTab m ky of
      SupplementalIntMap idx -> go $ idx^..ix a.folded
    | lt || eq || gt = go $ case ixTab m ky of
      SupplementalIntMap idx -> case IM.splitLookup a idx of
        (l,e,g) -> (if lt then F.concat l else []) ++ (if eq then F.concat e else []) ++ (if gt then F.concat g else [])
    | otherwise      = f EmptyTable <&> mappend r -- no match
    where
        lt = cmp LT EQ
        eq = cmp EQ EQ
        gt = cmp GT EQ
        go xs = f (unsafeFromList xs) <&> mappend (deleteCollisions r xs)
  {-# INLINE with #-}

instance With (Key SupplementalHash t) t where
  with _   _   _ f EmptyTable  = f EmptyTable
  with ky cmp a f r@(Table m)
    |     lt && eq &&     gt = f r -- all rows
    | not lt && eq && not gt = case ixTab m ky of SupplementalHashMap idx -> go $ idx^..ix a.folded
    |     lt || eq ||     gt = go $ m^..primaryMap.folded.filtered (\row -> cmp (fetch ky row) a) -- table scan
    | otherwise              = f EmptyTable <&> mappend r -- no match
    where
        lt = cmp LT EQ
        eq = cmp EQ EQ
        gt = cmp GT EQ
        go xs = f (unsafeFromList xs) <&> mappend (deleteCollisions r xs)
  {-# INLINE with #-}

-- | Build up a table from a list
fromList :: Tabular t => [t] -> Table t
fromList = foldl' (flip insert) empty
{-# INLINE fromList #-}

-- | Build up a table from a list, without checking for collisions
unsafeFromList :: Tabular t => [t] -> Table t
unsafeFromList = foldl' (flip unsafeInsert) empty
{-# INLINE unsafeFromList #-}

-- | Left-biased union of the two tables
--
-- This is a synonym for 'mappend'
union :: Table t -> Table t -> Table t
union = mappend
{-# INLINE union #-}

-- | Return the elements of the first table that do not share a key with an element of the second table
difference :: (Tabular t1, Tabular t2, PKT t1 ~ PKT t2) => Table t1 -> Table t2 -> Table t1
difference t1 t2 = deleteWithAny ((:[]) . fetch primary) (t2 ^.. each . to (fetch primary)) t1
{-# INLINE difference #-}

-- | Return the elements of the first table that share a key with an element of the second table
intersection :: (Tabular t1, Tabular t2, PKT t1 ~ PKT t2) => Table t1 -> Table t2 -> Table t1
intersection t1 t2 = t1 ^. withAny ((:[]) . fetch primary) (t2 ^.. each . to (fetch primary))
{-# INLINE intersection #-}

-- * Lifting terms to types

-- | Value-level key types
data KeyType t a where
  Primary          :: Ord a              => KeyType Primary          a
  Candidate        :: Ord a              => KeyType Candidate        a
  CandidateInt     ::                       KeyType CandidateInt     Int
  CandidateHash    :: (Eq a, Hashable a) => KeyType CandidateHash    a
  Supplemental     :: Ord a              => KeyType Supplemental     a
  SupplementalInt  ::                       KeyType SupplementalInt  Int
  SupplementalHash :: (Eq a, Hashable a) => KeyType SupplementalHash a
  Inverted         :: Ord a              => KeyType Inverted         (Set a)
  InvertedInt      ::                       KeyType InvertedInt      IntSet
  InvertedHash     :: (Eq a, Hashable a) => KeyType InvertedHash     (HashSet a)

-- | The key type for the canonical, unique identifier attached to
--  every row. There should only be one 'Primary' key.
data Primary

-- | A key type for values unique to each row, but that are
--  not 'Primary'.
data Candidate

-- | 'CandidateInt' keys are like 'Candidate' keys but are backed by
-- an 'IntMap' rather than a 'Map'. This makes them more performant,
-- but values at 'CandidateInt' keys may only be 'Int's.
data CandidateInt

-- | 'CandidateHash' keys are like 'Candidate' keys but are backed by
-- a 'HashMap' rather than a 'Map'. This makes them more performant
-- on @('==')@ and @('/=')@ lookups, but values at 'CandidateHash' keys
-- must be instances of 'Hashable' and 'Eq'.
data CandidateHash

-- | A key type for supplemental data attached to each row that we
--  still may want to index by. Values need not be unique.
data Supplemental

-- | 'SupplementalInt' keys are like 'Supplemental' keys but are backed by
-- an 'IntMap' rather than a 'Map'. This makes them more performant,
-- but values at 'SupplementalInt' keys may only be 'Int's.
data SupplementalInt

-- | 'SupplementalHash' keys are like 'Supplemental' keys but are backed by
-- a 'HashMap' rather than a 'Map'. This makes them more performant
-- on @('==')@ and @('/=')@ lookups, but values at 'SupplementalHash' keys
-- must be instances of 'Hashable' and 'Eq'.
data SupplementalHash

-- | A key type for inverse keys.
data Inverted
data InvertedInt
data InvertedHash

class IsKeyType k a where
  keyType :: Key k t a -> KeyType k a

instance Ord a => IsKeyType Primary a where
  keyType _ = Primary
  {-# INLINE keyType #-}

instance Ord a => IsKeyType Candidate a where
  keyType _ = Candidate
  {-# INLINE keyType #-}

instance a ~ Int => IsKeyType CandidateInt a where
  keyType _ = CandidateInt
  {-# INLINE keyType #-}

instance (Eq a, Hashable a)=> IsKeyType CandidateHash a where
  keyType _ = CandidateHash
  {-# INLINE keyType #-}

instance Ord a => IsKeyType Supplemental a where
  keyType _ = Supplemental
  {-# INLINE keyType #-}

instance a ~ Int => IsKeyType SupplementalInt a where
  keyType _ = SupplementalInt
  {-# INLINE keyType #-}

instance (Eq a, Hashable a)=> IsKeyType SupplementalHash a where
  keyType _ = SupplementalHash
  {-# INLINE keyType #-}

instance (t ~ Set, Ord a) => IsKeyType Inverted (t a) where
  keyType _ = Inverted
  {-# INLINE keyType #-}

instance IsKeyType InvertedInt IntSet where
  keyType _ = InvertedInt
  {-# INLINE keyType #-}

instance (t ~ HashSet, Eq a, Hashable a) => IsKeyType InvertedHash (t a) where
  keyType _ = InvertedHash
  {-# INLINE keyType #-}

------------------------------------------------------------------------------
-- A simple table with an auto-incremented key
------------------------------------------------------------------------------

-- | Generate a row with an auto-incremented key
auto :: a -> Auto a
auto = Auto 0
{-# INLINE auto #-}

instance Field1 (Auto a) (Auto a) Int Int where
  _1 f (Auto k a) = indexed f (0 :: Int) k <&> \k' -> Auto k' a
  {-# INLINE _1 #-}

instance Field2 (Auto a) (Auto b) a b where
  _2 f (Auto k a) = indexed f (1 :: Int) a <&> Auto k
  {-# INLINE _2 #-}

type instance Index (Auto a) = Int

instance (a ~ Int, b ~ Int) => Each (Auto a) (Auto b) a b where
  each f (Auto k a) = Auto <$> f k <*> f a
  {-# INLINE each #-}

data Auto a = Auto !Int a
  deriving (Eq,Ord,Show,Read,Functor,Foldable,Traversable,Data,Typeable)

autoKey :: Lens' (Auto a) Int
autoKey f (Auto k a) = f k <&> \k' -> Auto k' a
{-# INLINE autoKey #-}

instance FunctorWithIndex Int Auto where
  imap f (Auto k a) = Auto k (f k a)
  {-# INLINE imap #-}

instance FoldableWithIndex Int Auto where
  ifoldMap f (Auto k a) = f k a
  {-# INLINE ifoldMap #-}

instance TraversableWithIndex Int Auto where
  itraverse f (Auto k a) = Auto k <$> f k a
  {-# INLINE itraverse #-}

instance Comonad Auto where
  extract (Auto _ a) = a
  {-# INLINE extract #-}
  extend f w@(Auto k _) = Auto k (f w)
  {-# INLINE extend #-}

instance Binary a => Binary (Auto a) where
  put (Auto k a) = B.put k >> B.put a
  get = Auto <$> B.get <*> B.get

instance Serialize a => Serialize (Auto a) where
  put (Auto k a) = C.put k >> C.put a
  get = Auto <$> C.get <*> C.get

instance SafeCopy a => SafeCopy (Auto a) where
  getCopy = contain $ Auto <$> safeGet <*> safeGet
  putCopy (Auto k a) = contain $ safePut k >> safePut a

instance Tabular (Auto a) where
  type PKT (Auto a) = Int
  data Tab (Auto a) i = AutoTab (i Primary Int)
  data Key p (Auto a) b where
    AutoKey :: Key Primary (Auto a) Int
  fetch AutoKey (Auto k _) = k
  {-# INLINE fetch #-}
  primary = AutoKey
  {-# INLINE primary #-}
  primarily AutoKey r = r
  {-# INLINE primarily #-}
  mkTab f = AutoTab <$> f AutoKey
  {-# INLINE mkTab #-}
  ixTab (AutoTab x) AutoKey = x
  {-# INLINE ixTab #-}
  forTab (AutoTab x) f = AutoTab <$> f AutoKey x
  {-# INLINE forTab #-}
  autoTab = autoIncrement autoKey
  {-# INLINE autoTab #-}

------------------------------------------------------------------------------
-- A simple key-value pair, indexed on the key
------------------------------------------------------------------------------

-- | Simple (key, value) pairs
instance Ord k => Tabular (k,v) where
  type PKT (k,v) = k
  data Tab (k,v) i = KVTab (i Primary k)
  data Key p (k,v) b where
    Fst :: Key Primary (k,v) k
  fetch Fst = fst
  {-# INLINE fetch #-}
  primary = Fst
  {-# INLINE primary #-}
  primarily Fst r = r
  {-# INLINE primarily #-}
  mkTab f = KVTab <$> f Fst
  {-# INLINE mkTab #-}
  ixTab (KVTab x) Fst = x
  {-# INLINE ixTab #-}
  forTab (KVTab x) f = KVTab <$> f Fst x
  {-# INLINE forTab #-}

------------------------------------------------------------------------------
-- Set-like tables with Identity
------------------------------------------------------------------------------

instance Ord a => Tabular (Identity a) where
  type PKT (Identity a) = a
  data Tab (Identity a) i = IdentityTab (i Primary a)
  data Key p (Identity a) b where
    Id :: Key Primary (Identity a) a
  fetch Id = extract
  {-# INLINE fetch #-}
  primary = Id
  {-# INLINE primary #-}
  primarily Id r = r
  {-# INLINE primarily #-}
  mkTab f = IdentityTab <$> f Id
  {-# INLINE mkTab #-}
  ixTab (IdentityTab x) Id = x
  {-# INLINE ixTab #-}
  forTab (IdentityTab x) f = IdentityTab <$> f Id x
  {-# INLINE forTab #-}

-----------------------------------------------------------------------------
-- A simple value for set-like tables.
-----------------------------------------------------------------------------

instance Field1 (Value a) (Value b) a b where
  _1 f (Value a) = Value <$> indexed f (0 :: Int) a
  {-# INLINE _1 #-}

type instance Index (Value a) = ()
type instance IxValue (Value a) = a

instance Each (Value a) (Value b) a b where
  each f (Value a) = Value <$> f a
  {-# INLINE each #-}

instance Ixed (Value a) where
  ix () pafb (Value a) = Value <$> indexed pafb () a
  {-# INLINE ix #-}

instance Wrapped (Value a) where
  type Unwrapped (Value a) = a
  _Wrapped' = iso (\(Value a) -> a) Value
  {-# INLINE _Wrapped' #-}

data Value a = Value a
  deriving (Eq,Ord,Show,Read,Functor,Foldable,Traversable,Data,Typeable)

instance Applicative Value where
  pure = Value
  {-# INLINE pure #-}
  Value f <*> Value a = Value (f a)
  {-# INLINE (<*>) #-}

instance Monad Value where
  return = Value
  {-# INLINE return #-}
  Value a >>= f = f a
  {-# INLINE (>>=) #-}

instance MonadFix Value where
  mfix f = let m = f (extract m) in m
  {-# INLINE mfix #-}

instance Comonad Value where
  extract (Value a) = a
  {-# INLINE extract #-}
  extend f w@(Value _) = Value (f w)
  {-# INLINE extend #-}

instance ComonadApply Value where
  Value f <@> Value a = Value (f a)
  {-# INLINE (<@>) #-}

instance Ord a => Tabular (Value a) where
  type PKT (Value a) = a
  data Tab (Value a) i = ValueTab (i Primary a)
  data Key p (Value a) b where
    Val :: Key Primary (Value a) a
  fetch Val = extract
  {-# INLINE fetch #-}
  primary = Val
  {-# INLINE primary #-}
  primarily Val r = r
  {-# INLINE primarily #-}
  mkTab f = ValueTab <$> f Val
  {-# INLINE mkTab #-}
  ixTab (ValueTab x) Val = x
  {-# INLINE ixTab #-}
  forTab (ValueTab x) f = ValueTab <$> f Val x
  {-# INLINE forTab #-}

instance (Tabular a, NFData a, NFData (Tab a (AnIndex a))) => NFData (Table a) where
    rnf (Table tab) = rnf tab
    rnf EmptyTable = ()

instance (NFData t, NFData a, NFData (PKT t)) => NFData (AnIndex t Primary a) where
    rnf (PrimaryMap m) = rnf m

instance (NFData t, NFData a, NFData (PKT t)) => NFData (AnIndex t Supplemental a) where
    rnf (SupplementalMap m) = rnf m

instance (NFData t, NFData (PKT t)) => NFData (AnIndex t SupplementalInt Int) where
    rnf (SupplementalIntMap m) = rnf m

instance (NFData t, NFData a, NFData (PKT t)) => NFData (AnIndex t SupplementalHash a) where
    rnf (SupplementalHashMap m) = rnf m

instance (NFData t, NFData a, NFData (PKT t)) => NFData (AnIndex t Candidate a) where
    rnf (CandidateMap m) = rnf m

instance (NFData t, NFData (PKT t)) => NFData (AnIndex t CandidateInt Int) where
    rnf (CandidateIntMap m) = rnf m

instance (NFData t, NFData a, NFData (PKT t)) => NFData (AnIndex t CandidateHash a) where
    rnf (CandidateHashMap m) = rnf m

instance (NFData t, NFData (PKT t)) => NFData (AnIndex t InvertedInt IntSet) where
    rnf (InvertedIntMap m) = rnf m

instance (NFData t, NFData a, NFData (PKT t)) => NFData (AnIndex t Inverted (Set a)) where
    rnf (InvertedMap m) = rnf m

instance (NFData t, NFData a, NFData (PKT t)) => NFData (AnIndex t InvertedHash (HashSet a)) where
    rnf (InvertedHashMap m) = rnf m


-- Compatibility for equality predicates across TH versions
equalP' :: Type -> Type -> Pred
#if MIN_VERSION_template_haskell(2,10,0)
equalP' = AppT . AppT EqualityT
#else
equalP' = EqualP
#endif

-- | Compatibility shim for recent changes to template haskell's 'tySynInstD'
tySynInstD' :: Name -> [Type] -> Type -> Dec
#if MIN_VERSION_template_haskell(2,9,0)
tySynInstD' fam ts r = TySynInstD fam (TySynEqn ts r)
#else
tySynInstD' = TySynInstD
#endif<|MERGE_RESOLUTION|>--- conflicted
+++ resolved
@@ -47,11 +47,8 @@
   -- ** Template Haskell helpers
 #if __GLASGOW_HASKELL__ < 708
   , makeTabular
-<<<<<<< HEAD
+  , makeTabularFor
 #endif
-=======
-  , makeTabularFor
->>>>>>> 7e12899e
   -- ** Table Construction
   , empty
   , singleton
